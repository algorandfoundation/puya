contract test_cases.arc4_types.mutable_params.Arc4MutableParamsContract:
    program approval:
        subroutine test_cases.arc4_types.mutable_params.Arc4MutableParamsContract.approval_program() -> bool:
            block@0: // L28
                test_cases.arc4_types.mutable_params.Arc4MutableParamsContract.mutating_copies()
                return 1u
        
        subroutine test_cases.arc4_types.mutable_params.Arc4MutableParamsContract.mutating_copies() -> void:
            block@0: // L33
                let my_struct#0: bytes = 0x80320006000d00054861707079000444617973
                let my_array#1: bytes = ((replace2 2) 0x01020304 0x05)
                let tmp%0#0: bool = 1u
                (assert tmp%0#0) // my_array_copy should be unchanged
                let reinterpret_biguint%2#0: biguint = ((extract 2 1) my_array#1) // on error: Index access is out of bounds
                let tmp%1#0: bool = (b== reinterpret_biguint%2#0 0x05)
                (assert tmp%1#0) // my_array should be mutated
                let (t#0: bool, f#0: bool, my_array#2: bytes, my_struct#1: bytes) = test_cases.arc4_types.mutable_params.Arc4MutableParamsContract.other_routine(my_array#1, my_struct#0)
                (assert t#0)
                let tmp%2#0: bool = (! f#0)
                (assert tmp%2#0)
                let reinterpret_biguint%4#0: biguint = ((extract 1 1) my_array#2) // on error: Index access is out of bounds
                let tmp%3#0: bool = (b== reinterpret_biguint%4#0 0x05)
                (assert tmp%3#0) // my_array has been mutated by the subroutine
                let item_start_offset%0#0: uint64 = (extract_uint16 my_struct#1 2u)
                let item_end_offset%0#0: uint64 = (extract_uint16 my_struct#1 4u)
                let tmp%4#0: bytes = (substring3 my_struct#1 item_start_offset%0#0 item_end_offset%0#0)
                let tmp%5#0: bool = (== tmp%4#0 0x000741415252474821)
                (assert tmp%5#0) // my_struct has been mutated by the subroutine
                let (other_routine%4#0: bool, other_routine%5#0: bool, other_routine%6#0: bytes, other_routine%7#0: bytes) = test_cases.arc4_types.mutable_params.Arc4MutableParamsContract.other_routine(0x01020304, my_struct#0)
                let tmp%6#0: bool = 1u
                (assert tmp%6#0) // my_array_copy should not be mutated by the subroutine
                let item_start_offset%1#0: uint64 = (extract_uint16 my_struct#0 2u)
                let item_end_offset%1#0: uint64 = (extract_uint16 my_struct#0 4u)
                let tmp%7#0: bytes = (substring3 my_struct#0 item_start_offset%1#0 item_end_offset%1#0)
                let tmp%8#0: bool = (== tmp%7#0 0x00054861707079)
                (assert tmp%8#0) // my_struct_copy should not be mutated by the subroutine
                let (my_array_copy_2#2: bytes, my_array_copy_2#1: bytes) = test_cases.arc4_types.mutable_params.Arc4MutableParamsContract.other_routine_2(0x01020304)
                let reinterpret_biguint%8#0: biguint = ((extract 0 1) my_array_copy_2#2) // on error: Index access is out of bounds
                let tmp%9#0: bool = (b== reinterpret_biguint%8#0 0x01)
                (assert tmp%9#0) // my_array_copy_2 should have original value
                let (other_routine_2%2#0: bytes, my_array_copy_2#3: bytes) = test_cases.arc4_types.mutable_params.Arc4MutableParamsContract.other_routine_2(my_array_copy_2#2)
                let reinterpret_biguint%10#0: biguint = ((extract 0 1) my_array_copy_2#3) // on error: Index access is out of bounds
                let tmp%10#0: bool = (b== reinterpret_biguint%10#0 0x0a)
                (assert tmp%10#0) // my_array_copy_2 should have mutated value
                let (mutate_tuple_items_and_reassign%0#0: bytes, mutate_tuple_items_and_reassign%1#0: bytes, mutate_tuple_items_and_reassign%2#0: bytes) = test_cases.arc4_types.mutable_params.Arc4MutableParamsContract.mutate_tuple_items_and_reassign(my_array#2, my_array_copy_2#3, 0x01020304, 0u, 1u)
                let (my_array#3: bytes, my_array_copy_2#4: bytes, my_array_copy_3#1: bytes) = test_cases.arc4_types.mutable_params.Arc4MutableParamsContract.mutate_tuple_items_and_reassign(my_array#2, my_array_copy_2#3, 0x01020304, 100u, 1u)
                let reinterpret_biguint%12#0: biguint = ((extract 0 1) my_array#3) // on error: Index access is out of bounds
                let tmp%16#0: bool = (b== reinterpret_biguint%12#0 0x64)
                (assert tmp%16#0)
                let reinterpret_biguint%14#0: biguint = ((extract 0 1) my_array_copy_2#4) // on error: Index access is out of bounds
                let tmp%17#0: bool = (b== reinterpret_biguint%14#0 0x65)
                (assert tmp%17#0)
                let reinterpret_biguint%16#0: biguint = ((extract 0 1) my_array_copy_3#1) // on error: Index access is out of bounds
                let tmp%18#0: bool = (b== reinterpret_biguint%16#0 0x66)
                (assert tmp%18#0)
                let reinterpret_biguint%18#0: biguint = ((extract 1 1) my_array#3) // on error: Index access is out of bounds
                let tmp%19#0: bool = (b== reinterpret_biguint%18#0 0x67)
                (assert tmp%19#0)
                let reinterpret_biguint%20#0: biguint = ((extract 1 1) my_array_copy_2#4) // on error: Index access is out of bounds
                let tmp%20#0: bool = (b== reinterpret_biguint%20#0 0x68)
                (assert tmp%20#0)
                let reinterpret_biguint%22#0: biguint = ((extract 1 1) my_array_copy_3#1) // on error: Index access is out of bounds
                let tmp%21#0: bool = (b== reinterpret_biguint%22#0 0x69)
                (assert tmp%21#0)
                let (my_array#4: bytes, my_array_copy_2#5: bytes, my_array_copy_3#2: bytes) = test_cases.arc4_types.mutable_params.Arc4MutableParamsContract.mutate_tuple_items_and_reassign(my_array#3, my_array_copy_2#4, my_array_copy_3#1, 200u, 0u)
                let reinterpret_biguint%24#0: biguint = ((extract 0 1) my_array#4) // on error: Index access is out of bounds
                let tmp%22#0: bool = (b== reinterpret_biguint%24#0 0xc8)
                (assert tmp%22#0)
                let reinterpret_biguint%26#0: biguint = ((extract 0 1) my_array_copy_2#5) // on error: Index access is out of bounds
                let tmp%23#0: bool = (b== reinterpret_biguint%26#0 0xc9)
                (assert tmp%23#0)
                let reinterpret_biguint%28#0: biguint = ((extract 0 1) my_array_copy_3#2) // on error: Index access is out of bounds
                let tmp%24#0: bool = (b== reinterpret_biguint%28#0 0xca)
                (assert tmp%24#0)
                let reinterpret_biguint%30#0: biguint = ((extract 1 1) my_array#4) // on error: Index access is out of bounds
                let tmp%25#0: bool = (b== reinterpret_biguint%30#0 0xce)
                (assert tmp%25#0)
                let reinterpret_biguint%32#0: biguint = ((extract 1 1) my_array_copy_2#5) // on error: Index access is out of bounds
                let tmp%26#0: bool = (b== reinterpret_biguint%32#0 0xcf)
                (assert tmp%26#0)
                let reinterpret_biguint%34#0: biguint = ((extract 1 1) my_array_copy_3#2) // on error: Index access is out of bounds
                let tmp%27#0: bool = (b== reinterpret_biguint%34#0 0xd0)
                (assert tmp%27#0)
                let tmp%28#0: bytes = ((extract 0 4) my_array#4) // on error: Index access is out of bounds
                let (other_routine_2%4#0: bytes, other_routine_2%5#0: bytes) = test_cases.arc4_types.mutable_params.Arc4MutableParamsContract.other_routine_2(tmp%28#0)
                return 
        
        subroutine test_cases.arc4_types.mutable_params.Arc4MutableParamsContract.other_routine(array: bytes, struct: bytes) -> <bool, bool, bytes, bytes>:
            block@0: // L118
                let array#1: bytes = ((replace2 1) array#0 0x05)
                let item_offset%0#0: uint64 = (extract_uint16 struct#0 2u)
                let data_up_to_item%0#0: bytes = (extract3 struct#0 0u item_offset%0#0)
                let next_item_offset%0#0: uint64 = (extract_uint16 struct#0 4u)
                let total_data_length%0#0: uint64 = (len struct#0)
                let data_beyond_item%0#0: bytes = (substring3 struct#0 next_item_offset%0#0 total_data_length%0#0)
                let updated_data%0#0: bytes = (concat data_up_to_item%0#0 0x000741415252474821)
                let updated_data%1#0: bytes = (concat updated_data%0#0 data_beyond_item%0#0)
                let item_length%0#0: uint64 = (- next_item_offset%0#0 item_offset%0#0)
                let tail_offset%0#0: uint64 = (extract_uint16 updated_data%1#0 4u)
                let tail_offset%1#0: uint64 = (+ tail_offset%0#0 9u)
                let tail_offset%2#0: uint64 = (- tail_offset%1#0 item_length%0#0)
<<<<<<< HEAD
                let as_bytes%0#0: bytes = (itob tail_offset%2#0)
                let tail_offset_bytes%0#0: bytes = ((extract 6 2) as_bytes%0#0)
                let struct#1: bytes = ((replace2 4) updated_data%1#0 tail_offset_bytes%0#0)
                return 1u 0u array#1 struct#1
=======
                let as_bytes%1#0: bytes = (itob tail_offset%2#0)
                let tail_offset_bytes%0#0: bytes = ((extract 6 2) as_bytes%1#0)
                let struct#2: bytes = ((replace2 4) updated_data%1#0 tail_offset_bytes%0#0)
                return 1u 0u array#1 struct#2
>>>>>>> fe7a0ead
        
        subroutine test_cases.arc4_types.mutable_params.Arc4MutableParamsContract.other_routine_2(array: bytes) -> <bytes, bytes>:
            block@0: // L124
                let array#1: bytes = ((replace2 0) array#0 0x0a)
                return array#0 array#1
        
        subroutine test_cases.arc4_types.mutable_params.Arc4MutableParamsContract.mutate_tuple_items_and_reassign(arrays.0: bytes, arrays.1: bytes, arrays.2: bytes, start: uint64, reassign: bool) -> <bytes, bytes, bytes>:
            block@0: // L130
                let arrays.0%is_original#0: bool = 1u
                let arrays.1%is_original#0: bool = 1u
                let arrays.2%is_original#0: bool = 1u
                let val_as_bytes%0#0: bytes = (itob start#0)
                let assigned_value%0#0: bytes = ((extract 7 1) val_as_bytes%0#0)
                let arrays.0#1: bytes = ((replace2 0) arrays.0#0 assigned_value%0#0)
                let to_encode%0#0: uint64 = (+ start#0 1u)
                let val_as_bytes%1#0: bytes = (itob to_encode%0#0)
                let assigned_value%1#0: bytes = ((extract 7 1) val_as_bytes%1#0)
                let arrays.1#2: bytes = ((replace2 0) arrays.1#0 assigned_value%1#0)
                let to_encode%1#0: uint64 = (+ start#0 2u)
                let val_as_bytes%2#0: bytes = (itob to_encode%1#0)
                let assigned_value%2#0: bytes = ((extract 7 1) val_as_bytes%2#0)
                let arrays.2#3: bytes = ((replace2 0) arrays.2#0 assigned_value%2#0)
                let reinterpret_biguint%0#0: biguint = ((extract 0 1) arrays.0#1) // on error: Index access is out of bounds
                let tmp%1#0: bool = (b== reinterpret_biguint%0#0 val_as_bytes%0#0)
                (assert tmp%1#0)
                let reinterpret_biguint%1#0: biguint = ((extract 0 1) arrays.1#2) // on error: Index access is out of bounds
                let tmp%4#0: bool = (b== reinterpret_biguint%1#0 val_as_bytes%1#0)
                (assert tmp%4#0)
                let reinterpret_biguint%2#0: biguint = ((extract 0 1) arrays.2#3) // on error: Index access is out of bounds
                let tmp%7#0: bool = (b== reinterpret_biguint%2#0 val_as_bytes%2#0)
                (assert tmp%7#0)
                let to_encode%2#0: uint64 = (+ start#0 3u)
                let val_as_bytes%3#0: bytes = (itob to_encode%2#0)
                let assigned_value%3#0: bytes = ((extract 7 1) val_as_bytes%3#0)
                let arrays.0#5: bytes = ((replace2 1) arrays.0#1 assigned_value%3#0)
                let to_encode%3#0: uint64 = (+ start#0 4u)
                let val_as_bytes%4#0: bytes = (itob to_encode%3#0)
                let assigned_value%4#0: bytes = ((extract 7 1) val_as_bytes%4#0)
                let arrays.1#6: bytes = ((replace2 1) arrays.1#2 assigned_value%4#0)
                let to_encode%4#0: uint64 = (+ start#0 5u)
                let val_as_bytes%5#0: bytes = (itob to_encode%4#0)
                let assigned_value%5#0: bytes = ((extract 7 1) val_as_bytes%5#0)
                let arrays.2#7: bytes = ((replace2 1) arrays.2#3 assigned_value%5#0)
                goto reassign#0 ? block@13 : block@20
            block@13: // if_body_L148
                let arrays.0%is_original#4: bool = 0u
                let arrays.1%is_original#5: bool = 0u
                let arrays.2%is_original#6: bool = 0u
                goto block@20
            block@20: // after_if_else_L147
                let arrays.0#10: bytes = φ(arrays.0#5 <- block@0, arrays.0#5 <- block@13)
                let arrays.1#11: bytes = φ(arrays.1#6 <- block@0, arrays.1#6 <- block@13)
                let arrays.2#12: bytes = φ(arrays.2#7 <- block@0, arrays.2#7 <- block@13)
                let arrays.0%is_original#5: bool = φ(arrays.0%is_original#0 <- block@0, arrays.0%is_original#4 <- block@13)
                let arrays.1%is_original#8: bool = φ(arrays.1%is_original#0 <- block@0, arrays.1%is_original#5 <- block@13)
                let arrays.2%is_original#11: bool = φ(arrays.2%is_original#0 <- block@0, arrays.2%is_original#6 <- block@13)
                let to_encode%5#0: uint64 = (+ start#0 6u)
                let val_as_bytes%6#0: bytes = (itob to_encode%5#0)
                let assigned_value%6#0: bytes = ((extract 7 1) val_as_bytes%6#0)
                let arrays.0#14: bytes = ((replace2 1) arrays.0#10 assigned_value%6#0)
                goto arrays.0%is_original#5 ? block@21 : block@22
            block@21: // if_body_L1
                goto block@22
            block@22: // after_if_else_L1
                let arrays.0%out#7: bytes = φ(arrays.0#5 <- block@20, arrays.0#14 <- block@21)
                let to_encode%6#0: uint64 = (+ start#0 7u)
                let val_as_bytes%7#0: bytes = (itob to_encode%6#0)
                let assigned_value%7#0: bytes = ((extract 7 1) val_as_bytes%7#0)
                let arrays.1#15: bytes = ((replace2 1) arrays.1#11 assigned_value%7#0)
                goto arrays.1%is_original#8 ? block@23 : block@24
            block@23: // if_body_L1
                goto block@24
            block@24: // after_if_else_L1
                let arrays.1%out#6: bytes = φ(arrays.1#6 <- block@22, arrays.1#15 <- block@23)
                let to_encode%7#0: uint64 = (+ start#0 8u)
                let val_as_bytes%8#0: bytes = (itob to_encode%7#0)
                let assigned_value%8#0: bytes = ((extract 7 1) val_as_bytes%8#0)
                let arrays.2#16: bytes = ((replace2 1) arrays.2#12 assigned_value%8#0)
                goto arrays.2%is_original#11 ? block@25 : block@26
            block@25: // if_body_L1
                goto block@26
            block@26: // after_if_else_L1
                let arrays.2%out#5: bytes = φ(arrays.2#7 <- block@24, arrays.2#16 <- block@25)
                let reinterpret_biguint%3#0: biguint = ((extract 1 1) arrays.0#14) // on error: Index access is out of bounds
                let tmp%10#0: bool = (b== reinterpret_biguint%3#0 val_as_bytes%6#0)
                (assert tmp%10#0)
                let reinterpret_biguint%4#0: biguint = ((extract 1 1) arrays.1#15) // on error: Index access is out of bounds
                let tmp%13#0: bool = (b== reinterpret_biguint%4#0 val_as_bytes%7#0)
                (assert tmp%13#0)
                let reinterpret_biguint%5#0: biguint = ((extract 1 1) arrays.2#16) // on error: Index access is out of bounds
                let tmp%16#0: bool = (b== reinterpret_biguint%5#0 val_as_bytes%8#0)
                (assert tmp%16#0)
                return arrays.0%out#7 arrays.1%out#6 arrays.2%out#5
    
    program clear-state:
        subroutine test_cases.arc4_types.mutable_params.Arc4MutableParamsContract.clear_state_program() -> bool:
            block@0: // L158
                return 1u<|MERGE_RESOLUTION|>--- conflicted
+++ resolved
@@ -99,17 +99,10 @@
                 let tail_offset%0#0: uint64 = (extract_uint16 updated_data%1#0 4u)
                 let tail_offset%1#0: uint64 = (+ tail_offset%0#0 9u)
                 let tail_offset%2#0: uint64 = (- tail_offset%1#0 item_length%0#0)
-<<<<<<< HEAD
                 let as_bytes%0#0: bytes = (itob tail_offset%2#0)
                 let tail_offset_bytes%0#0: bytes = ((extract 6 2) as_bytes%0#0)
-                let struct#1: bytes = ((replace2 4) updated_data%1#0 tail_offset_bytes%0#0)
-                return 1u 0u array#1 struct#1
-=======
-                let as_bytes%1#0: bytes = (itob tail_offset%2#0)
-                let tail_offset_bytes%0#0: bytes = ((extract 6 2) as_bytes%1#0)
                 let struct#2: bytes = ((replace2 4) updated_data%1#0 tail_offset_bytes%0#0)
                 return 1u 0u array#1 struct#2
->>>>>>> fe7a0ead
         
         subroutine test_cases.arc4_types.mutable_params.Arc4MutableParamsContract.other_routine_2(array: bytes) -> <bytes, bytes>:
             block@0: // L124
