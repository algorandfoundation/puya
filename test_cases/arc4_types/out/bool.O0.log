--- conflicted
+++ resolved
@@ -1,263 +1,3 @@
-<<<<<<< HEAD
-PC  Teal               Stack                                                                        
-1   <intcblock>                                                                                     
-7   <bytecblock>                                                                                    
-12  byte 0x00          0x00                                                                         
-13  int 0              0x00, 0                                                                      
-14  int 1              0x00, 0, 1                                                                   
-15  setbit             0x80                                                                         
-16  byte 0x00          0x80, 0x00                                                                   
-17  int 0              0x80, 0x00, 0                                                                
-18  int 0              0x80, 0x00, 0, 0                                                             
-19  setbit             0x80, 0x00                                                                   
-20  callsub test_stuff 0x80, 0x00                                                                   
-305 proto 2 1          0x80, 0x00                                                                   
-308 frame_dig -2       0x80, 0x00, 0x80                                                             
-310 int 0              0x80, 0x00, 0x80, 0                                                          
-311 getbit             0x80, 0x00, 1                                                                
-312 assert             0x80, 0x00                                                                   
-313 frame_dig -1       0x80, 0x00, 0x00                                                             
-315 int 0              0x80, 0x00, 0x00, 0                                                          
-316 getbit             0x80, 0x00, 0                                                                
-317 !                  0x80, 0x00, 1                                                                
-318 assert             0x80, 0x00                                                                   
-319 frame_dig -2       0x80, 0x00, 0x80                                                             
-321 int 0              0x80, 0x00, 0x80, 0                                                          
-322 getbit             0x80, 0x00, 1                                                                
-323 byte 0x00          0x80, 0x00, 1, 0x00                                                          
-324 int 0              0x80, 0x00, 1, 0x00, 0                                                       
-325 uncover 2          0x80, 0x00, 0x00, 0, 1                                                       
-327 setbit             0x80, 0x00, 0x80                                                             
-328 frame_dig -2       0x80, 0x00, 0x80, 0x80                                                       
-330 uncover 1          0x80, 0x00, 0x80, 0x80                                                       
-332 ==                 0x80, 0x00, 1                                                                
-333 assert             0x80, 0x00                                                                   
-334 frame_dig -1       0x80, 0x00, 0x00                                                             
-336 int 0              0x80, 0x00, 0x00, 0                                                          
-337 getbit             0x80, 0x00, 0                                                                
-338 byte 0x00          0x80, 0x00, 0, 0x00                                                          
-339 int 0              0x80, 0x00, 0, 0x00, 0                                                       
-340 uncover 2          0x80, 0x00, 0x00, 0, 0                                                       
-342 setbit             0x80, 0x00, 0x00                                                             
-343 frame_dig -1       0x80, 0x00, 0x00, 0x00                                                       
-345 uncover 1          0x80, 0x00, 0x00, 0x00                                                       
-347 ==                 0x80, 0x00, 1                                                                
-348 assert             0x80, 0x00                                                                   
-349 frame_dig -2       0x80, 0x00, 0x80                                                             
-351 int 0              0x80, 0x00, 0x80, 0                                                          
-352 getbit             0x80, 0x00, 1                                                                
-353 retsub             1                                                                            
-23  pop                                                                                             
-24  byte 0x00          0x00                                                                         
-25  int 0              0x00, 0                                                                      
-26  int 1              0x00, 0, 1                                                                   
-27  setbit             0x80                                                                         
-28  byte 0x00          0x80, 0x00                                                                   
-29  int 0              0x80, 0x00, 0                                                                
-30  int 1              0x80, 0x00, 0, 1                                                             
-31  setbit             0x80, 0x80                                                                   
-32  byte 0x00          0x80, 0x80, 0x00                                                             
-33  int 0              0x80, 0x80, 0x00, 0                                                          
-34  int 1              0x80, 0x80, 0x00, 0, 1                                                       
-35  setbit             0x80, 0x80, 0x80                                                             
-36  cover 2            0x80, 0x80, 0x80                                                             
-38  byte 0x00          0x80, 0x80, 0x80, 0x00                                                       
-39  int 0              0x80, 0x80, 0x80, 0x00, 0                                                    
-40  int 1              0x80, 0x80, 0x80, 0x00, 0, 1                                                 
-41  setbit             0x80, 0x80, 0x80, 0x80                                                       
-42  cover 3            0x80, 0x80, 0x80, 0x80                                                       
-44  byte 0x00          0x80, 0x80, 0x80, 0x80, 0x00                                                 
-45  int 0              0x80, 0x80, 0x80, 0x80, 0x00, 0                                              
-46  int 1              0x80, 0x80, 0x80, 0x80, 0x00, 0, 1                                           
-47  setbit             0x80, 0x80, 0x80, 0x80, 0x80                                                 
-48  cover 4            0x80, 0x80, 0x80, 0x80, 0x80                                                 
-50  byte 0x00          0x80, 0x80, 0x80, 0x80, 0x80, 0x00                                           
-51  int 0              0x80, 0x80, 0x80, 0x80, 0x80, 0x00, 0                                        
-52  int 1              0x80, 0x80, 0x80, 0x80, 0x80, 0x00, 0, 1                                     
-53  setbit             0x80, 0x80, 0x80, 0x80, 0x80, 0x80                                           
-54  cover 5            0x80, 0x80, 0x80, 0x80, 0x80, 0x80                                           
-56  byte 0x00          0x80, 0x80, 0x80, 0x80, 0x80, 0x80, 0x00                                     
-57  int 0              0x80, 0x80, 0x80, 0x80, 0x80, 0x80, 0x00, 0                                  
-58  int 1              0x80, 0x80, 0x80, 0x80, 0x80, 0x80, 0x00, 0, 1                               
-59  setbit             0x80, 0x80, 0x80, 0x80, 0x80, 0x80, 0x80                                     
-60  cover 6            0x80, 0x80, 0x80, 0x80, 0x80, 0x80, 0x80                                     
-62  byte 0x00          0x80, 0x80, 0x80, 0x80, 0x80, 0x80, 0x80, 0x00                               
-63  int 0              0x80, 0x80, 0x80, 0x80, 0x80, 0x80, 0x80, 0x00, 0                            
-64  int 1              0x80, 0x80, 0x80, 0x80, 0x80, 0x80, 0x80, 0x00, 0, 1                         
-65  setbit             0x80, 0x80, 0x80, 0x80, 0x80, 0x80, 0x80, 0x80                               
-66  cover 7            0x80, 0x80, 0x80, 0x80, 0x80, 0x80, 0x80, 0x80                               
-68  byte 0x00          0x80, 0x80, 0x80, 0x80, 0x80, 0x80, 0x80, 0x80, 0x00                         
-69  int 0              0x80, 0x80, 0x80, 0x80, 0x80, 0x80, 0x80, 0x80, 0x00, 0                      
-70  int 1              0x80, 0x80, 0x80, 0x80, 0x80, 0x80, 0x80, 0x80, 0x00, 0, 1                   
-71  setbit             0x80, 0x80, 0x80, 0x80, 0x80, 0x80, 0x80, 0x80, 0x80                         
-72  cover 8            0x80, 0x80, 0x80, 0x80, 0x80, 0x80, 0x80, 0x80, 0x80                         
-74  byte 0x00          0x80, 0x80, 0x80, 0x80, 0x80, 0x80, 0x80, 0x80, 0x80, 0x00                   
-75  int 0              0x80, 0x80, 0x80, 0x80, 0x80, 0x80, 0x80, 0x80, 0x80, 0x00, 0                
-76  int 1              0x80, 0x80, 0x80, 0x80, 0x80, 0x80, 0x80, 0x80, 0x80, 0x00, 0, 1             
-77  setbit             0x80, 0x80, 0x80, 0x80, 0x80, 0x80, 0x80, 0x80, 0x80, 0x80                   
-78  cover 8            0x80, 0x80, 0x80, 0x80, 0x80, 0x80, 0x80, 0x80, 0x80, 0x80                   
-80  byte 0x00          0x80, 0x80, 0x80, 0x80, 0x80, 0x80, 0x80, 0x80, 0x80, 0x80, 0x00             
-81  int 0              0x80, 0x80, 0x80, 0x80, 0x80, 0x80, 0x80, 0x80, 0x80, 0x80, 0x00, 0          
-82  int 1              0x80, 0x80, 0x80, 0x80, 0x80, 0x80, 0x80, 0x80, 0x80, 0x80, 0x00, 0, 1       
-83  setbit             0x80, 0x80, 0x80, 0x80, 0x80, 0x80, 0x80, 0x80, 0x80, 0x80, 0x80             
-84  cover 10           0x80, 0x80, 0x80, 0x80, 0x80, 0x80, 0x80, 0x80, 0x80, 0x80, 0x80             
-86  byte 0x00          0x80, 0x80, 0x80, 0x80, 0x80, 0x80, 0x80, 0x80, 0x80, 0x80, 0x80, 0x00       
-87  int 0              0x80, 0x80, 0x80, 0x80, 0x80, 0x80, 0x80, 0x80, 0x80, 0x80, 0x80, 0x00, 0    
-88  int 1              0x80, 0x80, 0x80, 0x80, 0x80, 0x80, 0x80, 0x80, 0x80, 0x80, 0x80, 0x00, 0, 1 
-89  setbit             0x80, 0x80, 0x80, 0x80, 0x80, 0x80, 0x80, 0x80, 0x80, 0x80, 0x80, 0x80       
-90  cover 11           0x80, 0x80, 0x80, 0x80, 0x80, 0x80, 0x80, 0x80, 0x80, 0x80, 0x80, 0x80       
-92  byte 0x            0x80, 0x80, 0x80, 0x80, 0x80, 0x80, 0x80, 0x80, 0x80, 0x80, 0x80, 0x80, 0x   
-93  uncover 2          0x80, 0x80, 0x80, 0x80, 0x80, 0x80, 0x80, 0x80, 0x80, 0x80, 0x80, 0x, 0x80   
-95  concat             0x80, 0x80, 0x80, 0x80, 0x80, 0x80, 0x80, 0x80, 0x80, 0x80, 0x80, 0x80       
-96  uncover 1          0x80, 0x80, 0x80, 0x80, 0x80, 0x80, 0x80, 0x80, 0x80, 0x80, 0x80, 0x80       
-98  int 0              0x80, 0x80, 0x80, 0x80, 0x80, 0x80, 0x80, 0x80, 0x80, 0x80, 0x80, 0x80, 0    
-99  getbit             0x80, 0x80, 0x80, 0x80, 0x80, 0x80, 0x80, 0x80, 0x80, 0x80, 0x80, 1          
-100 uncover 1          0x80, 0x80, 0x80, 0x80, 0x80, 0x80, 0x80, 0x80, 0x80, 0x80, 1, 0x80          
-102 int 1              0x80, 0x80, 0x80, 0x80, 0x80, 0x80, 0x80, 0x80, 0x80, 0x80, 1, 0x80, 1       
-103 uncover 2          0x80, 0x80, 0x80, 0x80, 0x80, 0x80, 0x80, 0x80, 0x80, 0x80, 0x80, 1, 1       
-105 setbit             0x80, 0x80, 0x80, 0x80, 0x80, 0x80, 0x80, 0x80, 0x80, 0x80, 0xC0             
-106 uncover 1          0x80, 0x80, 0x80, 0x80, 0x80, 0x80, 0x80, 0x80, 0x80, 0xC0, 0x80             
-108 int 0              0x80, 0x80, 0x80, 0x80, 0x80, 0x80, 0x80, 0x80, 0x80, 0xC0, 0x80, 0          
-109 getbit             0x80, 0x80, 0x80, 0x80, 0x80, 0x80, 0x80, 0x80, 0x80, 0xC0, 1                
-110 uncover 1          0x80, 0x80, 0x80, 0x80, 0x80, 0x80, 0x80, 0x80, 0x80, 1, 0xC0                
-112 int 2              0x80, 0x80, 0x80, 0x80, 0x80, 0x80, 0x80, 0x80, 0x80, 1, 0xC0, 2             
-113 uncover 2          0x80, 0x80, 0x80, 0x80, 0x80, 0x80, 0x80, 0x80, 0x80, 0xC0, 2, 1             
-115 setbit             0x80, 0x80, 0x80, 0x80, 0x80, 0x80, 0x80, 0x80, 0x80, 0xE0                   
-116 uncover 1          0x80, 0x80, 0x80, 0x80, 0x80, 0x80, 0x80, 0x80, 0xE0, 0x80                   
-118 int 0              0x80, 0x80, 0x80, 0x80, 0x80, 0x80, 0x80, 0x80, 0xE0, 0x80, 0                
-119 getbit             0x80, 0x80, 0x80, 0x80, 0x80, 0x80, 0x80, 0x80, 0xE0, 1                      
-120 uncover 1          0x80, 0x80, 0x80, 0x80, 0x80, 0x80, 0x80, 0x80, 1, 0xE0                      
-122 int 3              0x80, 0x80, 0x80, 0x80, 0x80, 0x80, 0x80, 0x80, 1, 0xE0, 3                   
-124 uncover 2          0x80, 0x80, 0x80, 0x80, 0x80, 0x80, 0x80, 0x80, 0xE0, 3, 1                   
-126 setbit             0x80, 0x80, 0x80, 0x80, 0x80, 0x80, 0x80, 0x80, 0xF0                         
-127 uncover 1          0x80, 0x80, 0x80, 0x80, 0x80, 0x80, 0x80, 0xF0, 0x80                         
-129 int 0              0x80, 0x80, 0x80, 0x80, 0x80, 0x80, 0x80, 0xF0, 0x80, 0                      
-130 getbit             0x80, 0x80, 0x80, 0x80, 0x80, 0x80, 0x80, 0xF0, 1                            
-131 uncover 1          0x80, 0x80, 0x80, 0x80, 0x80, 0x80, 0x80, 1, 0xF0                            
-133 int 4              0x80, 0x80, 0x80, 0x80, 0x80, 0x80, 0x80, 1, 0xF0, 4                         
-135 uncover 2          0x80, 0x80, 0x80, 0x80, 0x80, 0x80, 0x80, 0xF0, 4, 1                         
-137 setbit             0x80, 0x80, 0x80, 0x80, 0x80, 0x80, 0x80, 0xF8                               
-138 uncover 1          0x80, 0x80, 0x80, 0x80, 0x80, 0x80, 0xF8, 0x80                               
-140 int 0              0x80, 0x80, 0x80, 0x80, 0x80, 0x80, 0xF8, 0x80, 0                            
-141 getbit             0x80, 0x80, 0x80, 0x80, 0x80, 0x80, 0xF8, 1                                  
-142 uncover 1          0x80, 0x80, 0x80, 0x80, 0x80, 0x80, 1, 0xF8                                  
-144 int 5              0x80, 0x80, 0x80, 0x80, 0x80, 0x80, 1, 0xF8, 5                               
-146 uncover 2          0x80, 0x80, 0x80, 0x80, 0x80, 0x80, 0xF8, 5, 1                               
-148 setbit             0x80, 0x80, 0x80, 0x80, 0x80, 0x80, 0xFC                                     
-149 uncover 1          0x80, 0x80, 0x80, 0x80, 0x80, 0xFC, 0x80                                     
-151 int 0              0x80, 0x80, 0x80, 0x80, 0x80, 0xFC, 0x80, 0                                  
-152 getbit             0x80, 0x80, 0x80, 0x80, 0x80, 0xFC, 1                                        
-153 uncover 1          0x80, 0x80, 0x80, 0x80, 0x80, 1, 0xFC                                        
-155 int 6              0x80, 0x80, 0x80, 0x80, 0x80, 1, 0xFC, 6                                     
-157 uncover 2          0x80, 0x80, 0x80, 0x80, 0x80, 0xFC, 6, 1                                     
-159 setbit             0x80, 0x80, 0x80, 0x80, 0x80, 0xFE                                           
-160 uncover 1          0x80, 0x80, 0x80, 0x80, 0xFE, 0x80                                           
-162 int 0              0x80, 0x80, 0x80, 0x80, 0xFE, 0x80, 0                                        
-163 getbit             0x80, 0x80, 0x80, 0x80, 0xFE, 1                                              
-164 uncover 1          0x80, 0x80, 0x80, 0x80, 1, 0xFE                                              
-166 int 7              0x80, 0x80, 0x80, 0x80, 1, 0xFE, 7                                           
-168 uncover 2          0x80, 0x80, 0x80, 0x80, 0xFE, 7, 1                                           
-170 setbit             0x80, 0x80, 0x80, 0x80, 0xFF                                                 
-171 uncover 2          0x80, 0x80, 0x80, 0xFF, 0x80                                                 
-173 concat             0x80, 0x80, 0x80, 0xFF80                                                     
-174 uncover 1          0x80, 0x80, 0xFF80, 0x80                                                     
-176 int 0              0x80, 0x80, 0xFF80, 0x80, 0                                                  
-177 getbit             0x80, 0x80, 0xFF80, 1                                                        
-178 uncover 1          0x80, 0x80, 1, 0xFF80                                                        
-180 int 9              0x80, 0x80, 1, 0xFF80, 9                                                     
-182 uncover 2          0x80, 0x80, 0xFF80, 9, 1                                                     
-184 setbit             0x80, 0x80, 0xFFC0                                                           
-185 uncover 1          0x80, 0xFFC0, 0x80                                                           
-187 int 0              0x80, 0xFFC0, 0x80, 0                                                        
-188 getbit             0x80, 0xFFC0, 1                                                              
-189 uncover 1          0x80, 1, 0xFFC0                                                              
-191 int 10             0x80, 1, 0xFFC0, 10                                                          
-193 uncover 2          0x80, 0xFFC0, 10, 1                                                          
-195 setbit             0x80, 0xFFE0                                                                 
-196 uncover 1          0xFFE0, 0x80                                                                 
-198 int 0              0xFFE0, 0x80, 0                                                              
-199 getbit             0xFFE0, 1                                                                    
-200 uncover 1          1, 0xFFE0                                                                    
-202 int 11             1, 0xFFE0, 11                                                                
-204 uncover 2          0xFFE0, 11, 1                                                                
-206 setbit             0xFFF0                                                                       
-207 byte 0x            0xFFF0, 0x                                                                   
-208 uncover 1          0x, 0xFFF0                                                                   
-210 concat             0xFFF0                                                                       
-211 dup                0xFFF0, 0xFFF0                                                               
-212 byte 0xfff0        0xFFF0, 0xFFF0, 0xFFF0                                                       
-216 ==                 0xFFF0, 1                                                                    
-217 assert             0xFFF0                                                                       
-218 dup                0xFFF0, 0xFFF0                                                               
-219 int 0              0xFFF0, 0xFFF0, 0                                                            
-220 getbit             0xFFF0, 1                                                                    
-221 byte 0x00          0xFFF0, 1, 0x00                                                              
-222 int 0              0xFFF0, 1, 0x00, 0                                                           
-223 uncover 2          0xFFF0, 0x00, 0, 1                                                           
-225 setbit             0xFFF0, 0x80                                                                 
-226 byte 0x00          0xFFF0, 0x80, 0x00                                                           
-227 int 0              0xFFF0, 0x80, 0x00, 0                                                        
-228 int 1              0xFFF0, 0x80, 0x00, 0, 1                                                     
-229 setbit             0xFFF0, 0x80, 0x80                                                           
-230 ==                 0xFFF0, 1                                                                    
-231 assert             0xFFF0                                                                       
-232 int 12             0xFFF0, 12                                                                   
-233 int 1              0xFFF0, 12, 1                                                                
-234 -                  0xFFF0, 11                                                                   
-235 dup                0xFFF0, 11, 11                                                               
-236 int 12             0xFFF0, 11, 11, 12                                                           
-237 <                  0xFFF0, 11, 1                                                                
-238 assert             0xFFF0, 11                                                                   
-239 getbit             1                                                                            
-240 byte 0x00          1, 0x00                                                                      
-241 int 0              1, 0x00, 0                                                                   
-242 uncover 2          0x00, 0, 1                                                                   
-244 setbit             0x80                                                                         
-245 byte 0x00          0x80, 0x00                                                                   
-246 int 0              0x80, 0x00, 0                                                                
-247 int 1              0x80, 0x00, 0, 1                                                             
-248 setbit             0x80, 0x80                                                                   
-249 ==                 1                                                                            
-250 assert                                                                                          
-251 byte 0x00          0x00                                                                         
-252 int 0              0x00, 0                                                                      
-253 int 1              0x00, 0, 1                                                                   
-254 setbit             0x80                                                                         
-255 byte 0x00          0x80, 0x00                                                                   
-256 int 0              0x80, 0x00, 0                                                                
-257 int 0              0x80, 0x00, 0, 0                                                             
-258 setbit             0x80, 0x00                                                                   
-259 byte 0x00          0x80, 0x00, 0x00                                                             
-260 int 0              0x80, 0x00, 0x00, 0                                                          
-261 int 1              0x80, 0x00, 0x00, 0, 1                                                       
-262 setbit             0x80, 0x00, 0x80                                                             
-263 cover 2            0x80, 0x80, 0x00                                                             
-265 byte 0x            0x80, 0x80, 0x00, 0x                                                         
-266 uncover 2          0x80, 0x00, 0x, 0x80                                                         
-268 concat             0x80, 0x00, 0x80                                                             
-269 uncover 1          0x80, 0x80, 0x00                                                             
-271 int 0              0x80, 0x80, 0x00, 0                                                          
-272 getbit             0x80, 0x80, 0                                                                
-273 uncover 1          0x80, 0, 0x80                                                                
-275 int 1              0x80, 0, 0x80, 1                                                             
-276 uncover 2          0x80, 0x80, 1, 0                                                             
-278 setbit             0x80, 0x80                                                                   
-279 uncover 1          0x80, 0x80                                                                   
-281 int 0              0x80, 0x80, 0                                                                
-282 getbit             0x80, 1                                                                      
-283 uncover 1          1, 0x80                                                                      
-285 int 2              1, 0x80, 2                                                                   
-286 uncover 2          0x80, 2, 1                                                                   
-288 setbit             0xA0                                                                         
-289 byte 0x0003        0xA0, 0x0003                                                                 
-293 uncover 1          0x0003, 0xA0                                                                 
-295 concat             0x0003A0                                                                     
-296 byte 0x0003a0      0x0003A0, 0x0003A0                                                           
-301 ==                 1                                                                            
-302 assert                                                                                          
-303 int 1              1                                                                            
-304 return             1                                                                            
-=======
 PC  Teal                    Stack                                                                        
 1   <intcblock>                                                                                          
 7   <bytecblock>                                                                                         
@@ -561,5 +301,4 @@
 355 !=                      1                                                                            
 356 assert                                                                                               
 357 int 1                   1                                                                            
-358 return                  1                                                                            
->>>>>>> 98d52b21
+358 return                  1                                                                            