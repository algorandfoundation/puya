--- conflicted
+++ resolved
@@ -188,18 +188,10 @@
             block@0: // L118
                 let updated_target%0#0: bytes = (replace3 array#0 1u 0x05)
                 let array#0: bytes = updated_target%0#0
-<<<<<<< HEAD
-=======
                 goto 1u ? block@1 : block@2
             block@1: // if_body_L1
                 goto block@2
             block@2: // after_if_else_L1
-                let length%0#0: uint64 = (len "AARRGH!")
-                let as_bytes%0#0: bytes = (itob length%0#0)
-                let length_uint16%0#0: bytes = ((extract 6 2) as_bytes%0#0)
-                let encoded_value%0#0: bytes = (concat length_uint16%0#0 "AARRGH!")
-                let assigned_value%1#0: bytes = encoded_value%0#0
->>>>>>> fe7a0ead
                 let item_offset%0#0: uint64 = (extract_uint16 struct#0 2u)
                 let data_up_to_item%0#0: bytes = (extract3 struct#0 0u item_offset%0#0)
                 let next_item_offset%0#0: uint64 = (extract_uint16 struct#0 4u)
