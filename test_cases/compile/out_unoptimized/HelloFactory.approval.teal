#pragma version 10

test_cases.compile.factory.HelloFactory.approval_program:
    intcblock 0 6 1 5
    bytecblock 0x 0x151f7c75 base64(CoEBQw==) 0x24378d3c 0xd0a28200 0x0005776f726c64 base64(CiACAAEmAQhncmVldGluZzEYQAADiAAEiAAJQ4oAACiAAGeJigABMRsiE0EAcDYaAIAEIN86VIAEJDeNPIAE0KKCAE8DjgMAAwAYAChCAEsxGSISRDEYIhJENhoBVwIAiABTI4kxGYEFEkQxGCITRIgASyOJMRkiEkQxGCITRDYaAVcCAIgAOkkVFlcGAkxQgAQVH3x1TFCwI4lCABYxGYEETI4BAANCAAoxGCITRIgAHyOJIomKAQAoi/9niYoAAImKAQEiKGVEgAEgUIv/UImKAACJ) 0x4c5c61ba 0x20df3a54 "hey" 0x00057468657265 base64(CiACAAEmAghncmVldGluZwR0bXBsMRhAAAOIAASIAAhDigAAKClniYoAATEbIhNBAGo2GgCABExcYbqABCQ3jTyABNCiggBPA44DAAMAEgAiQgBFMRkiEkQxGCISRIgAUyOJMRmBBRJEMRgiE0SIAEcjiTEZIhJEMRgiE0Q2GgFXAgCIADZJFRZXBgJMUIAEFR98dUxQsCOJQgAWMRmBBEyOAQADQgAKMRgiE0SIABsjiSKJigAAiYoAAImKAQEiKGVEgAEgUIv/UImKAACJ) 0x000568656c6c6f base64(CiACAAGIAAFDigABMRsiE0EARjYaAIAE9eT9TYAEJDeNPE8CjgIAAwAcQgApMRkiEkQxGCITRIgANhaABBUffHVMULAjiTEZgQUSRDEYIhNEiBArI4lCABUxGSJMjgEAA0IACjEYIhJEiBAXI4kiiYoAAYgAAhWJigABgIAgAAAAAAAAAAAAAAAAAAAAAAAAAAAAAAAAAAAAAAAAAAAAAAAAAAAAAAAAAAAAAAAAAAAAAAAAAAAAAAAAAAAAAAAAAAAAAAAAAAAAAAAAAAAAAAAAAAAAAAAAAAAAAAAAAAAAAAAAAAAAAAAAAAAAAAAAAAAAAAAAAAAAAAAAAAAAAAAAAAAAAAAAAAAAAAAAAAAAAAAAAAAAAAAAAAAAAAAAAAAAAAAAAAAAAAAAAAAAAAAAAAAAAAAAAAAAAAAAAAAAAAAAAAAAAAAAAAAAAAAAAAAAAAAAAAAAAAAAAAAAAAAAAAAAAAAAAAAAAAAAAAAAAAAAAAAAAAAAAAAAAAAAAAAAAAAAAAAAAAAAAAAAAAAAAAAAAAAAAAAAAAAAAAAAAAAAAAAAAAAAAAAAAAAAAAAAAAAAAAAAAAAAAAAAAAAAAAAAAAAAAAAAAAAAAAAAAAAAAAAAAAAAAAAAAAAAAAAAAAAAAAAAAAAAAAAAAAAAAAAAAAAAAAAAAAAAAAAAAAAAAAAAAAAAAAAAAAAAAAAAAAAAAAAAAAAAAAAAAAAAAAAAAAAAAAAAAAAAAAAAAAAAAAAAAAAAAAAAAAAAAAAAAAAAAAAAAAAAAAAAAAAAAAAAAAAAAAAAAAAAAAAAAAAAAAAAAAAAAAAAAAAAAAAAAAAAAAAAAAAAAAAAAAAAAAAAAAAAAAAAAAAAAAAAAAAAAAAAAAAAAAAAAAAAAAAAAAAAAAAAAAAAAAAAAAAAAAAAAAAAAAAAAAAAAAAAAAAAAAAAAAAAAAAAAAAAAAAAAAAAAAAAAAAAAAAAAAAAAAAAAAAAAAAAAAAAAAAAAAAAAAAAAAAAAAAAAAAAAAAAAAAAAAAAAAAAAAAAAAAAAAAAAAAAAAAAAAAAAAAAAAAAAAAAAAAAAAAAAAAAAAAAAAAAAAAAAAAAAAAAAAAAAAAAAAAAAAAAAAAAAAAAAAAAAAAAAAAAAAAAAAAAAAAAAAAAAAAAAAAAAAAAAAAAAAAAAAAAAAAAAAAAAAAAAAAAAAAAAAAAAAAAAAAAAAAAAAAAAAAAAAAAAAAAAAAAAAAAAAAAAAAAAAAAAAAAAAAAAAAAAAAAAAAAAAAAAAAAAAAAAAAAAAAAAAAAAAAAAAAAAAAAAAAAAAAAAAAAAAAAAAAAAAAAAAAAAAAAAAAAAAAAAAAAAAAAAAAAAAAAAAAAAAAAAAAAAAAAAAAAAAAAAAAAAAAAAAAAAAAAAAAAAAAAAAAAAAAAAAAAAAAAAAAAAAAAAAAAAAAAAAAAAAAAAAAAAAAAAAAAAAAAAAAAAAAAAAAAAAAAAAAAAAAAAAAAAAAAAAAAAAAAAAAAAAAAAAAAAAAAAAAAAAAAAAAAAAAAAAAAAAAAAAAAAAAAAAAAAAAAAAAAAAAAAAAAAAAAAAAAAAAAAAAAAAAAAAAAAAAAAAAAAAAAAAAAAAAAAAAAAAAAAAAAAAAAAAAAAAAAAAAAAAAAAAAAAAAAAAAAAAAAAAAAAAAAAAAAAAAAAAAAAAAAAAAAAAAAAAAAAAAAAAAAAAAAAAAAAAAAAAAAAAAAAAAAAAAAAAAAAAAAAAAAAAAAAAAAAAAAAAAAAAAAAAAAAAAAAAAAAAAAAAAAAAAAAAAAAAAAAAAAAAAAAAAAAAAAAAAAAAAAAAAAAAAAAAAAAAAAAAAAAAAAAAAAAAAAAAAAAAAAAAAAAAAAAAAAAAAAAAAAAAAAAAAAAAAAAAAAAAAAAAAAAAAAAAAAAAAAAAAAAAAAAAAAAAAAAAAAAAAAAAAAAAAAAAAAAAAAAAAAAAAAAAAAAAAAAAAAAAAAAAAAAAAAAAAAAAAAAAAAAAAAAAAAAAAAAAAAAAAAAAAAAAAAAAAAAAAAAAAAAAAAAAAAAAAAAAAAAAAAAAAAAAAAAAAAAAAAAAAAAAAAAAAAAAAAAAAAAAAAAAAAAAAAAAAAAAAAAAAAAAAAAAAAAAAAAAAAAAAAAAAAAAAAAAAAAAAAAAAAAAAAAAAAAAAAAAAAAAAAAAAAAAAAAAAAAAAAAAAAAAAAAAAAAAAAAAAAAAAAAAAAAAAAAAAAAAAAAAAAAAAAAAAAAAAAAAAAAAAAAAAAAAAAAAAAAAAAAAAAAAAAAAAAAAAAAAAAAAAAAAAAAAAAAAAAAAAAAAAAAAAAAAAAAAAAAAAAAAAAAAAAAAAAAAAAAAAAAAAAAAAAAAAAAAAAAAAAAAAAAAAAAAAAAAAAAAAAAAAAAAAAAAAAAAAAAAAAAAAAAAAAAAAAAAAAAAAAAAAAAAAAAAAAAAAAAAAAAAAAAAAAAAAAAAAAAAAAAAAAAAAAAAAAAAAAAAAAAAAAAAAAAAAAAAAAAAAAAAAAAAAAAAAAAAAAAAAAAAAAAAAAAAAAAAAAAAAAAAAAAAAAAAAAAAAAAAAAAAAAAAAAAAAAAAAAAAAAAAAAAAAAAAAAAAAAAAAAAAAAAAAAAAAAAAAAAAAAAAAAAAAAAAAAAAAAAAAAAAAAAAAAAAAAAAAAAAAAAAAAAAAAAAAAAAAAAAAAAAAAAAAAAAAAAAAAAAAAAAAAAAAAAAAAAAAAAAAAAAAAAAAAAAAAAAAAAAAAAAAAAAAAAAAAAAAAAAAAAAAAAAAAAAAAAAAAAAAAAAAAAAAAAAAAAAAAAAAAAAAAAAAAAAAAAAAAAAAAAAAAAAAAAAAAAAAAAAAAAAAAAAAAAAAAAAAAAAAAAAAAAAAAAAAAAAAAAAAAAAAAAAAAAAAAAAAAAAAAAAAAAAAAAAAAAAAAAAAAAAAAAAAAAAAAAAAAAAAAAAAAAAAAAAAAAAAAAAAAAAAAAAAAAAAAAAAAAAAAAAAAAAAAAAAAAAAAAAAAAAAAAAAAAAAAAAAAAAAAAAAAAAAAAAAAAAAAAAAAAAAAAAAAAAAAAAAAAAAAAAAAAAAAAAAAAAAAAAAAAAAAAAAAAAAAAAAAAAAAAAAAAAAAAAAAAAAAAAAAAAAAAAAAAAAAAAAAAAAAAAAAAAAAAAAAAAAAAAAAAAAAAAAAAAAAAAAAAAAAAAAAAAAAAAAAAAAAAAAAAAAAAAAAAAAAAAAAAAAAAAAAAAAAAAAAAAAAAAAAAAAAAAAAAAAAAAAAAAAAAAAAAAAAAAAAAAAAAAAAAAAAAAAAAAAAAAAAAAAAAAAAAAAAAAAAAAAAAAAAAAAAAAAAAAAAAAAAAAAAAAAAAAAAAAAAAAAAAAAAAAAAAAAAAAAAAAAAAAAAAAAAAAAAAAAAAAAAAAAAAAAAAAAAAAAAAAAAAAAAAAAAAAAAAAAAAAAAAAAAAAAAAAAAAAAAAAAAAAAAAAAAAAAAAAAAAAAAAAAAAAAAAAAAAAAAAAAAAAAAAAAAAAAAAAAAAAAAAAAAAAAAAAAAAAAAAAAAAAAAAAAAAAAAAAAAAAAAAAAAAAAAAAAAAAAAAAAAAAAAAAAAAAAAAAAAAAAAAAAAAAAAAAAAAAAAAAAAAAAAAAAAAAAAAAAAAAAAAAAAAAAAAAAAAAAAAAAAAAAAAAAAAAAAAAAAAAAAAAAAAAAAAAAAAAAAAAAAAAAAAAAAAAAAAAAAAAAAAAAAAAAAAAAAAAAAAAAAAAAAAAAAAAAAAAAAAAAAAAAAAAAAAAAAAAAAAAAAAAAAAAAAAAAAAAAAAAAAAAAAAAAAAAAAAAAAAAAAAAAAAAAAAAAAAAAAAAAAAAAAAAAAAAAAAAAAAAAAAAAAAAAAAAAAAAAAAAAAAAAAAAAAAAAAAAAAAAAAAAAAAAAAAAAAAAAAAAAAAAAAAAAAAAAAAAAAAAAAAAAAAAAAAAAAAAAAAAAAAAAAAAAAAAAAAAAAAAAAAAAAAAAAAAAAAAAAAAAAAAAAAAAAAAAAAAAAAAAAAAAAAAAAAAAAAAAAAAAAAAAAAAAAAAAAAAAAAAAAAAAAAAAAAAAAAAAAAAAAAAAAAAAAAAAAAAAAAAAAAAAAAAAAAAAAAAAAAAAAAAAAAAAAAAAAAAAAAAAAAAAAAAAAAAAAAAAAAAAAAAAAAAAAAAAAAAAAAAAAAAAAAAAAAAAAAAAAAAAAAAAAAAAAAAAAAAAAAAAAAAAAAAAAAAAAAAAAAAAAAAAAAAAAAAAAAAAAAAAAAAAAAAAAAAAAAAAAAAAAAAAAAAAAAAAAAAAAAAAAAAAAAAAAAAAAAAAAAAAAAAAAAAAAAAAAAAAAAAAAAAAAAAAAAAAAAAAAAAAAAAAAAAAAAAAAAAAAAAAAAAAAAAAAAAAAAAAAAAAAAAAAAAAAAAAAAAAAAAAAAAAAAAAAAAAAAAAAAAAAAAAAAAAAAAAAAAAAAAAAAAAAAAAAAAAAAAAAAAAAAAAAAAAAAAAAAAAAAAAAAAAAAAAAAAAAAAAAAAAAAAAAAAAAAAAAAAAAAAAAAAAAAAAAAAAAAAAAAAAAAAAAAAAAAAAAAAAAAAAAAAAAAAAAAAAAAAAAAAAAAAAAAAAAAAAAAAAAAAAAAAAAAAAAAAAAAAAAAAAAAAAAAAAAAAAAAAAAAAAAAAAAAAAAAAAAAAAAAAAAAAAAAAAAAAAAAAAAAAAAAAAAAAAAAAAAAAAAAAAAAAAAAAAAAAAAAAAAAAAAAAAAAAAAAAAAAAAAAAAAAAAAAAAAAAAAAAAAAAAAAAAAAAAAAAAAAAAAAAAAAAAAAAAAAAAAAAAAAAAAAAAAAAAAAAAAAAAAAAAAAAAAAAAAAAAAAAAAAAAAAAAAAAAAAAAAAAAAAAAAAAAAAAAAAAAAAAAAAAAAAAAAAAAAAAAAAAAAAAAAAAAAAAAAAAAAAAAAAAAAAAAAAAAAAAAAAAAAAAAAAAAAAAAAAAAAAAAAAAAAAAAAAAAAAAAAAAAAAAAAAAAAAAAAAAAAAAAAAAAAAAAAAAAAAAAAAAAAAAAAAAAAAAAAAAAAAAAAAAAAAAAAAAAAAAAAAAAAAAAAAAAAAAAAAAAAAAAAAAAAAAAAAAAAAAAAAAAAAAAAAAAAAAAAAAAAAAAAAAAAAAAAAAAAAAAAAAAAAAAAAAAAAAAAAAAAAAAAAAAAAAAAAAAAAAAAAAAAAAAAAAAAAAAAAAAAAAAAAAAAAAAAAAAAAAAAAAAAAAAAAAAAAAAAAAAAAAAAAAAAAAAAAAAAAAAAAAAAAAAAAAAAAAAAAAAAAAAAAAAAAAAAAAAAAAAAAAAAAAAAAAAAAAAAAAAAAAAAAAAAAAAAAAAAAAAAAAAAAAAAAAAAAAAAAAAAAAAAAAAAAAAAAAAAAAAAAAAAAAAAAAAAAAAAAAAAAAAAAAAAAAAAAAAAAAAAAAAAAA==) base64(AAAAAAAAAAAAAAAAAAAAAAAAAAAAAAAAAAAAAAAAAAAAAAAAAAAAAAAAAAAAAAAAAAAAAAAAAAAAAAAAAAAAAAAAAAAAAAAAAAAAAAAAAAAAAAAAAAAAAAAAAAAAAAAAAAAAAAAAAAAAAAAAAAAAAAAAAAAAAAAAAAAAAAAAiYoAAImKAACJ) 0xf5e4fd4d "hey there" "hi there"
    callsub __puya_arc4_router__
    return


// test_cases.compile.factory.HelloFactory.__puya_arc4_router__() -> uint64:
__puya_arc4_router__:
    // compile/factory.py:25
    // class HelloFactory(ARC4Contract):
    proto 0 1
    txn NumAppArgs
    intc_0 // 0
    !=
    bz __puya_arc4_router___bare_routing@17
    txna ApplicationArgs 0
    pushbytes 0x60ffa295 // method "test_logicsig()address"
    pushbytes 0x2a17995c // method "test_compile_contract()void"
    pushbytes 0xeba742ea // method "test_compile_contract_tmpl()void"
    pushbytes 0x335a6438 // method "test_compile_contract_prfx()void"
    pushbytes 0x02947ca2 // method "test_compile_contract_large()void"
    pushbytes 0xae1ee840 // method "test_arc4_create()void"
    pushbytes 0x7b9073f5 // method "test_arc4_create_tmpl()void"
    pushbytes 0x854a68ca // method "test_arc4_create_prfx()void"
    pushbytes 0x1da004a1 // method "test_arc4_create_large()void"
    pushbytes 0xc1995abd // method "test_arc4_create_modified_compiled()void"
    pushbytes 0x7f4e75f5 // method "test_arc4_update()void"
    pushbytes 0x01965937 // method "test_other_constants()void"
    pushbytes 0x7fbf8cca // method "test_abi_call_create_params()void"
    uncover 13
    match __puya_arc4_router___test_logicsig_route@2 __puya_arc4_router___test_compile_contract_route@3 __puya_arc4_router___test_compile_contract_tmpl_route@4 __puya_arc4_router___test_compile_contract_prfx_route@5 __puya_arc4_router___test_compile_contract_large_route@6 __puya_arc4_router___test_arc4_create_route@7 __puya_arc4_router___test_arc4_create_tmpl_route@8 __puya_arc4_router___test_arc4_create_prfx_route@9 __puya_arc4_router___test_arc4_create_large_route@10 __puya_arc4_router___test_arc4_create_modified_compiled_route@11 __puya_arc4_router___test_arc4_update_route@12 __puya_arc4_router___test_other_constants_route@13 __puya_arc4_router___test_abi_call_create_params_route@14
    b __puya_arc4_router___switch_case_default@15

__puya_arc4_router___test_logicsig_route@2:
    // compile/factory.py:27
    // @arc4.abimethod()
    txn OnCompletion
    intc_0 // NoOp
    ==
    assert // OnCompletion is NoOp
    txn ApplicationID
    intc_0 // 0
    !=
    assert // is not creating
    callsub test_logicsig
    bytec_1 // 0x151f7c75
    swap
    concat
    log
    intc_2 // 1
    retsub

__puya_arc4_router___test_compile_contract_route@3:
    // compile/factory.py:31
    // @arc4.abimethod()
    txn OnCompletion
    intc_0 // NoOp
    ==
    assert // OnCompletion is NoOp
    txn ApplicationID
    intc_0 // 0
    !=
    assert // is not creating
    callsub test_compile_contract
    intc_2 // 1
    retsub

__puya_arc4_router___test_compile_contract_tmpl_route@4:
    // compile/factory.py:62
    // @arc4.abimethod()
    txn OnCompletion
    intc_0 // NoOp
    ==
    assert // OnCompletion is NoOp
    txn ApplicationID
    intc_0 // 0
    !=
    assert // is not creating
    callsub test_compile_contract_tmpl
    intc_2 // 1
    retsub

__puya_arc4_router___test_compile_contract_prfx_route@5:
    // compile/factory.py:97
    // @arc4.abimethod()
    txn OnCompletion
    intc_0 // NoOp
    ==
    assert // OnCompletion is NoOp
    txn ApplicationID
    intc_0 // 0
    !=
    assert // is not creating
    callsub test_compile_contract_prfx
    intc_2 // 1
    retsub

__puya_arc4_router___test_compile_contract_large_route@6:
    // compile/factory.py:130
    // @arc4.abimethod()
    txn OnCompletion
    intc_0 // NoOp
    ==
    assert // OnCompletion is NoOp
    txn ApplicationID
    intc_0 // 0
    !=
    assert // is not creating
    callsub test_compile_contract_large
    intc_2 // 1
    retsub

__puya_arc4_router___test_arc4_create_route@7:
    // compile/factory.py:161
    // @arc4.abimethod()
    txn OnCompletion
    intc_0 // NoOp
    ==
    assert // OnCompletion is NoOp
    txn ApplicationID
    intc_0 // 0
    !=
    assert // is not creating
    callsub test_arc4_create
    intc_2 // 1
    retsub

__puya_arc4_router___test_arc4_create_tmpl_route@8:
    // compile/factory.py:178
    // @arc4.abimethod()
    txn OnCompletion
    intc_0 // NoOp
    ==
    assert // OnCompletion is NoOp
    txn ApplicationID
    intc_0 // 0
    !=
    assert // is not creating
    callsub test_arc4_create_tmpl
    intc_2 // 1
    retsub

__puya_arc4_router___test_arc4_create_prfx_route@9:
    // compile/factory.py:199
    // @arc4.abimethod()
    txn OnCompletion
    intc_0 // NoOp
    ==
    assert // OnCompletion is NoOp
    txn ApplicationID
    intc_0 // 0
    !=
    assert // is not creating
    callsub test_arc4_create_prfx
    intc_2 // 1
    retsub

__puya_arc4_router___test_arc4_create_large_route@10:
    // compile/factory.py:222
    // @arc4.abimethod()
    txn OnCompletion
    intc_0 // NoOp
    ==
    assert // OnCompletion is NoOp
    txn ApplicationID
    intc_0 // 0
    !=
    assert // is not creating
    callsub test_arc4_create_large
    intc_2 // 1
    retsub

__puya_arc4_router___test_arc4_create_modified_compiled_route@11:
    // compile/factory.py:237
    // @arc4.abimethod()
    txn OnCompletion
    intc_0 // NoOp
    ==
    assert // OnCompletion is NoOp
    txn ApplicationID
    intc_0 // 0
    !=
    assert // is not creating
    callsub test_arc4_create_modified_compiled
    intc_2 // 1
    retsub

__puya_arc4_router___test_arc4_update_route@12:
    // compile/factory.py:264
    // @arc4.abimethod()
    txn OnCompletion
    intc_0 // NoOp
    ==
    assert // OnCompletion is NoOp
    txn ApplicationID
    intc_0 // 0
    !=
    assert // is not creating
    callsub test_arc4_update
    intc_2 // 1
    retsub

__puya_arc4_router___test_other_constants_route@13:
    // compile/factory.py:298
    // @arc4.abimethod()
    txn OnCompletion
    intc_0 // NoOp
    ==
    assert // OnCompletion is NoOp
    txn ApplicationID
    intc_0 // 0
    !=
    assert // is not creating
    callsub test_other_constants
    intc_2 // 1
    retsub

__puya_arc4_router___test_abi_call_create_params_route@14:
    // compile/factory.py:324
    // @arc4.abimethod()
    txn OnCompletion
    intc_0 // NoOp
    ==
    assert // OnCompletion is NoOp
    txn ApplicationID
    intc_0 // 0
    !=
    assert // is not creating
    callsub test_abi_call_create_params
    intc_2 // 1
    retsub

__puya_arc4_router___switch_case_default@15:
    b __puya_arc4_router___after_if_else@21

__puya_arc4_router___bare_routing@17:
    // compile/factory.py:25
    // class HelloFactory(ARC4Contract):
    txn OnCompletion
    intc_0 // 0
    swap
    match __puya_arc4_router_____algopy_default_create@18
    b __puya_arc4_router___switch_case_default@19

__puya_arc4_router_____algopy_default_create@18:
    txn ApplicationID
    intc_0 // 0
    ==
    assert // is creating
    callsub __algopy_default_create
    intc_2 // 1
    retsub

__puya_arc4_router___switch_case_default@19:

__puya_arc4_router___after_if_else@21:
    // compile/factory.py:25
    // class HelloFactory(ARC4Contract):
    intc_0 // 0
    retsub


// test_cases.compile.factory.HelloFactory.test_logicsig() -> bytes:
test_logicsig:
    // compile/factory.py:27-28
    // @arc4.abimethod()
    // def test_logicsig(self) -> arc4.Address:
    proto 0 1
    // compile/factory.py:29
    // return arc4.Address(compile_logicsig(always_approve_sig).account)
    pushbytes base32(U3ZXEUNFRSUDPPNFC6U7OBYO4S4AUOEP4RDBI23L2Q5TX3K5LTSQ) // addr U3ZXEUNFRSUDPPNFC6U7OBYO4S4AUOEP4RDBI23L2Q5TX3K5LTSVWQOKFM
    retsub


// test_cases.compile.factory.HelloFactory.test_compile_contract() -> void:
test_compile_contract:
    // compile/factory.py:31-32
    // @arc4.abimethod()
    // def test_compile_contract(self) -> None:
    proto 0 0
    // compile/factory.py:36-42
    // itxn.ApplicationCall(
    //     app_args=(arc4.arc4_signature("create(string)void"), arc4.String("hello")),
    //     approval_program=compiled.approval_program,
    //     clear_state_program=compiled.clear_state_program,
    //     global_num_bytes=1,
    // )
    // .submit()
    itxn_begin
    // compile/factory.py:40
    // global_num_bytes=1,
    intc_2 // 1
    itxn_field GlobalNumByteSlice
    // compile/factory.py:33-34
    // # create app
    // compiled = compile_contract(Hello)
    bytec_2 // base64(CoEBQw==)
    itxn_field ClearStateProgramPages
    bytec_0 // 0x
    itxn_field ClearStateProgramPages
    bytec 6 // base64(CiACAAEmAQhncmVldGluZzEYQAADiAAEiAAJQ4oAACiAAGeJigABMRsiE0EAcDYaAIAEIN86VIAEJDeNPIAE0KKCAE8DjgMAAwAYAChCAEsxGSISRDEYIhJENhoBVwIAiABTI4kxGYEFEkQxGCITRIgASyOJMRkiEkQxGCITRDYaAVcCAIgAOkkVFlcGAkxQgAQVH3x1TFCwI4lCABYxGYEETI4BAANCAAoxGCITRIgAHyOJIomKAQAoi/9niYoAAImKAQEiKGVEgAEgUIv/UImKAACJ)
    itxn_field ApprovalProgramPages
    bytec_0 // 0x
    itxn_field ApprovalProgramPages
    // compile/factory.py:37
    // app_args=(arc4.arc4_signature("create(string)void"), arc4.String("hello")),
    bytec 8 // method "create(string)void"
    itxn_field ApplicationArgs
    bytec 12 // 0x000568656c6c6f
    itxn_field ApplicationArgs
    // compile/factory.py:36
    // itxn.ApplicationCall(
    intc_1 // appl
    itxn_field TypeEnum
    intc_0 // 0
    itxn_field Fee
    // compile/factory.py:36-42
    // itxn.ApplicationCall(
    //     app_args=(arc4.arc4_signature("create(string)void"), arc4.String("hello")),
    //     approval_program=compiled.approval_program,
    //     clear_state_program=compiled.clear_state_program,
    //     global_num_bytes=1,
    // )
    // .submit()
    itxn_submit
    // compile/factory.py:36-43
    // itxn.ApplicationCall(
    //     app_args=(arc4.arc4_signature("create(string)void"), arc4.String("hello")),
    //     approval_program=compiled.approval_program,
    //     clear_state_program=compiled.clear_state_program,
    //     global_num_bytes=1,
    // )
    // .submit()
    // .created_app
    itxn CreatedApplicationID
    // compile/factory.py:35-44
    // hello_app = (
    //     itxn.ApplicationCall(
    //         app_args=(arc4.arc4_signature("create(string)void"), arc4.String("hello")),
    //         approval_program=compiled.approval_program,
    //         clear_state_program=compiled.clear_state_program,
    //         global_num_bytes=1,
    //     )
    //     .submit()
    //     .created_app
    // )
    dup
    // compile/factory.py:46-50
    // # call the new app
    // txn = itxn.ApplicationCall(
    //     app_args=(arc4.arc4_signature("greet(string)string"), arc4.String("world")),
    //     app_id=hello_app,
    // ).submit()
    itxn_begin
<<<<<<< HEAD
=======
    // compile/factory.py:48
    // app_args=(arc4.arc4_signature("greet(string)string"), arc4.String("world")),
    bytec_3 // "world"
    len
    itob
    extract 6 2
    bytec_3 // "world"
    concat
    // compile/factory.py:49
    // app_id=hello_app,
    swap
>>>>>>> fe7a0ead
    itxn_field ApplicationID
    // compile/factory.py:48
    // app_args=(arc4.arc4_signature("greet(string)string"), arc4.String("world")),
    bytec 4 // method "greet(string)string"
    itxn_field ApplicationArgs
    bytec 5 // 0x0005776f726c64
    itxn_field ApplicationArgs
    // compile/factory.py:46-47
    // # call the new app
    // txn = itxn.ApplicationCall(
    intc_1 // appl
    itxn_field TypeEnum
    intc_0 // 0
    itxn_field Fee
    // compile/factory.py:46-50
    // # call the new app
    // txn = itxn.ApplicationCall(
    //     app_args=(arc4.arc4_signature("greet(string)string"), arc4.String("world")),
    //     app_id=hello_app,
    // ).submit()
    itxn_submit
    itxn LastLog
    // compile/factory.py:51
    // result = arc4.String.from_log(txn.last_log)
    dup
    extract 4 0
    swap
    extract 0 4
    bytec_1 // 0x151f7c75
    ==
    assert // ARC4 prefix is valid
    swap
    // compile/factory.py:53-58
    // # delete the app
    // itxn.ApplicationCall(
    //     app_id=hello_app,
    //     app_args=(arc4.arc4_signature("delete()void"),),
    //     on_completion=OnCompleteAction.DeleteApplication,
    // ).submit()
    itxn_begin
    // compile/factory.py:57
    // on_completion=OnCompleteAction.DeleteApplication,
    intc_3 // DeleteApplication
    itxn_field OnCompletion
    // compile/factory.py:56
    // app_args=(arc4.arc4_signature("delete()void"),),
    bytec_3 // method "delete()void"
    itxn_field ApplicationArgs
    itxn_field ApplicationID
    // compile/factory.py:53-54
    // # delete the app
    // itxn.ApplicationCall(
    intc_1 // appl
    itxn_field TypeEnum
    intc_0 // 0
    itxn_field Fee
    // compile/factory.py:53-58
    // # delete the app
    // itxn.ApplicationCall(
    //     app_id=hello_app,
    //     app_args=(arc4.arc4_signature("delete()void"),),
    //     on_completion=OnCompleteAction.DeleteApplication,
    // ).submit()
    itxn_submit
    // compile/factory.py:60
    // assert result == "hello world"
    pushbytes 0x000b68656c6c6f20776f726c64
    ==
    assert
    retsub


// test_cases.compile.factory.HelloFactory.test_compile_contract_tmpl() -> void:
test_compile_contract_tmpl:
    // compile/factory.py:62-63
    // @arc4.abimethod()
    // def test_compile_contract_tmpl(self) -> None:
    proto 0 0
    // compile/factory.py:68-77
    // itxn.ApplicationCall(
    //     app_args=(arc4.arc4_signature("create()void"),),
    //     approval_program=compiled.approval_program,
    //     clear_state_program=compiled.clear_state_program,
    //     global_num_uint=compiled.global_uints,
    //     global_num_bytes=compiled.global_bytes,
    //     local_num_uint=compiled.local_uints,
    //     local_num_bytes=compiled.local_bytes,
    // )
    // .submit()
    itxn_begin
    // compile/factory.py:66
    // compiled = compile_contract(HelloTmpl, template_vars={"GREETING": greeting})
    intc_0 // 0
    itxn_field LocalNumByteSlice
    intc_0 // 0
    itxn_field LocalNumUint
    intc_2 // 1
    itxn_field GlobalNumByteSlice
    intc_0 // 0
    itxn_field GlobalNumUint
    bytec_2 // base64(CoEBQw==)
    itxn_field ClearStateProgramPages
    bytec_0 // 0x
    itxn_field ClearStateProgramPages
    bytec 11 // base64(CiACAAEmAghncmVldGluZwR0bXBsMRhAAAOIAASIAAhDigAAKClniYoAATEbIhNBAGo2GgCABExcYbqABCQ3jTyABNCiggBPA44DAAMAEgAiQgBFMRkiEkQxGCISRIgAUyOJMRmBBRJEMRgiE0SIAEcjiTEZIhJEMRgiE0Q2GgFXAgCIADZJFRZXBgJMUIAEFR98dUxQsCOJQgAWMRmBBEyOAQADQgAKMRgiE0SIABsjiSKJigAAiYoAAImKAQEiKGVEgAEgUIv/UImKAACJ)
    itxn_field ApprovalProgramPages
    bytec_0 // 0x
    itxn_field ApprovalProgramPages
    // compile/factory.py:69
    // app_args=(arc4.arc4_signature("create()void"),),
    bytec 7 // method "create()void"
    itxn_field ApplicationArgs
    // compile/factory.py:68
    // itxn.ApplicationCall(
    intc_1 // appl
    itxn_field TypeEnum
    intc_0 // 0
    itxn_field Fee
    // compile/factory.py:68-77
    // itxn.ApplicationCall(
    //     app_args=(arc4.arc4_signature("create()void"),),
    //     approval_program=compiled.approval_program,
    //     clear_state_program=compiled.clear_state_program,
    //     global_num_uint=compiled.global_uints,
    //     global_num_bytes=compiled.global_bytes,
    //     local_num_uint=compiled.local_uints,
    //     local_num_bytes=compiled.local_bytes,
    // )
    // .submit()
    itxn_submit
    // compile/factory.py:68-78
    // itxn.ApplicationCall(
    //     app_args=(arc4.arc4_signature("create()void"),),
    //     approval_program=compiled.approval_program,
    //     clear_state_program=compiled.clear_state_program,
    //     global_num_uint=compiled.global_uints,
    //     global_num_bytes=compiled.global_bytes,
    //     local_num_uint=compiled.local_uints,
    //     local_num_bytes=compiled.local_bytes,
    // )
    // .submit()
    // .created_app
    itxn CreatedApplicationID
    // compile/factory.py:67-79
    // hello_app = (
    //     itxn.ApplicationCall(
    //         app_args=(arc4.arc4_signature("create()void"),),
    //         approval_program=compiled.approval_program,
    //         clear_state_program=compiled.clear_state_program,
    //         global_num_uint=compiled.global_uints,
    //         global_num_bytes=compiled.global_bytes,
    //         local_num_uint=compiled.local_uints,
    //         local_num_bytes=compiled.local_bytes,
    //     )
    //     .submit()
    //     .created_app
    // )
    dup
    // compile/factory.py:81-85
    // # call the new app
    // txn = itxn.ApplicationCall(
    //     app_args=(arc4.arc4_signature("greet(string)string"), arc4.String("world")),
    //     app_id=hello_app,
    // ).submit()
    itxn_begin
<<<<<<< HEAD
=======
    // compile/factory.py:83
    // app_args=(arc4.arc4_signature("greet(string)string"), arc4.String("world")),
    bytec_3 // "world"
    len
    itob
    extract 6 2
    bytec_3 // "world"
    concat
    // compile/factory.py:84
    // app_id=hello_app,
    swap
>>>>>>> fe7a0ead
    itxn_field ApplicationID
    // compile/factory.py:83
    // app_args=(arc4.arc4_signature("greet(string)string"), arc4.String("world")),
    bytec 4 // method "greet(string)string"
    itxn_field ApplicationArgs
    bytec 5 // 0x0005776f726c64
    itxn_field ApplicationArgs
    // compile/factory.py:81-82
    // # call the new app
    // txn = itxn.ApplicationCall(
    intc_1 // appl
    itxn_field TypeEnum
    intc_0 // 0
    itxn_field Fee
    // compile/factory.py:81-85
    // # call the new app
    // txn = itxn.ApplicationCall(
    //     app_args=(arc4.arc4_signature("greet(string)string"), arc4.String("world")),
    //     app_id=hello_app,
    // ).submit()
    itxn_submit
    itxn LastLog
    // compile/factory.py:86
    // result = arc4.String.from_log(txn.last_log)
    dup
    extract 4 0
    swap
    extract 0 4
    bytec_1 // 0x151f7c75
    ==
    assert // ARC4 prefix is valid
    swap
    // compile/factory.py:88-93
    // # delete the app
    // itxn.ApplicationCall(
    //     app_id=hello_app,
    //     app_args=(arc4.arc4_signature("delete()void"),),
    //     on_completion=OnCompleteAction.DeleteApplication,
    // ).submit()
    itxn_begin
    // compile/factory.py:92
    // on_completion=OnCompleteAction.DeleteApplication,
    intc_3 // DeleteApplication
    itxn_field OnCompletion
    // compile/factory.py:91
    // app_args=(arc4.arc4_signature("delete()void"),),
    bytec_3 // method "delete()void"
    itxn_field ApplicationArgs
    itxn_field ApplicationID
    // compile/factory.py:88-89
    // # delete the app
    // itxn.ApplicationCall(
    intc_1 // appl
    itxn_field TypeEnum
    intc_0 // 0
    itxn_field Fee
    // compile/factory.py:88-93
    // # delete the app
    // itxn.ApplicationCall(
    //     app_id=hello_app,
    //     app_args=(arc4.arc4_signature("delete()void"),),
    //     on_completion=OnCompleteAction.DeleteApplication,
    // ).submit()
    itxn_submit
    // compile/factory.py:95
    // assert result == "hey world"
    pushbytes 0x000968657920776f726c64
    ==
    assert
    retsub


// test_cases.compile.factory.HelloFactory.test_compile_contract_prfx() -> void:
test_compile_contract_prfx:
    // compile/factory.py:97-98
    // @arc4.abimethod()
    // def test_compile_contract_prfx(self) -> None:
    proto 0 0
    // compile/factory.py:104-110
    // itxn.ApplicationCall(
    //     app_args=(arc4.arc4_signature("create()void"),),
    //     approval_program=compiled.approval_program,
    //     clear_state_program=compiled.clear_state_program,
    //     global_num_bytes=compiled.global_bytes,
    // )
    // .submit()
    itxn_begin
    // compile/factory.py:99-102
    // # create app
    // compiled = compile_contract(
    //     HelloPrfx, template_vars={"GREETING": String("hi")}, template_vars_prefix="PRFX_"
    // )
    intc_2 // 1
    itxn_field GlobalNumByteSlice
    bytec_2 // base64(CoEBQw==)
    itxn_field ClearStateProgramPages
    bytec_0 // 0x
    itxn_field ClearStateProgramPages
    pushbytes base64(CiACAAEmAghncmVldGluZwJoaTEYQAADiAAEiAAIQ4oAACgpZ4mKAAExGyITQQBqNhoAgARMXGG6gAQkN408gATQooIATwOOAwADABIAIkIARTEZIhJEMRgiEkSIAFMjiTEZgQUSRDEYIhNEiABHI4kxGSISRDEYIhNENhoBVwIAiAA2SRUWVwYCTFCABBUffHVMULAjiUIAFjEZgQRMjgEAA0IACjEYIhNEiAAbI4kiiYoAAImKAACJigEBIihlRIABIFCL/1CJigAAiQ==)
    itxn_field ApprovalProgramPages
    bytec_0 // 0x
    itxn_field ApprovalProgramPages
    // compile/factory.py:105
    // app_args=(arc4.arc4_signature("create()void"),),
    bytec 7 // method "create()void"
    itxn_field ApplicationArgs
    // compile/factory.py:104
    // itxn.ApplicationCall(
    intc_1 // appl
    itxn_field TypeEnum
    intc_0 // 0
    itxn_field Fee
    // compile/factory.py:104-110
    // itxn.ApplicationCall(
    //     app_args=(arc4.arc4_signature("create()void"),),
    //     approval_program=compiled.approval_program,
    //     clear_state_program=compiled.clear_state_program,
    //     global_num_bytes=compiled.global_bytes,
    // )
    // .submit()
    itxn_submit
    // compile/factory.py:104-111
    // itxn.ApplicationCall(
    //     app_args=(arc4.arc4_signature("create()void"),),
    //     approval_program=compiled.approval_program,
    //     clear_state_program=compiled.clear_state_program,
    //     global_num_bytes=compiled.global_bytes,
    // )
    // .submit()
    // .created_app
    itxn CreatedApplicationID
    // compile/factory.py:103-112
    // hello_app = (
    //     itxn.ApplicationCall(
    //         app_args=(arc4.arc4_signature("create()void"),),
    //         approval_program=compiled.approval_program,
    //         clear_state_program=compiled.clear_state_program,
    //         global_num_bytes=compiled.global_bytes,
    //     )
    //     .submit()
    //     .created_app
    // )
    dup
    // compile/factory.py:114-118
    // # call the new app
    // txn = itxn.ApplicationCall(
    //     app_args=(arc4.arc4_signature("greet(string)string"), arc4.String("world")),
    //     app_id=hello_app,
    // ).submit()
    itxn_begin
<<<<<<< HEAD
=======
    // compile/factory.py:116
    // app_args=(arc4.arc4_signature("greet(string)string"), arc4.String("world")),
    bytec_3 // "world"
    len
    itob
    extract 6 2
    bytec_3 // "world"
    concat
    // compile/factory.py:117
    // app_id=hello_app,
    swap
>>>>>>> fe7a0ead
    itxn_field ApplicationID
    // compile/factory.py:116
    // app_args=(arc4.arc4_signature("greet(string)string"), arc4.String("world")),
    bytec 4 // method "greet(string)string"
    itxn_field ApplicationArgs
    bytec 5 // 0x0005776f726c64
    itxn_field ApplicationArgs
    // compile/factory.py:114-115
    // # call the new app
    // txn = itxn.ApplicationCall(
    intc_1 // appl
    itxn_field TypeEnum
    intc_0 // 0
    itxn_field Fee
    // compile/factory.py:114-118
    // # call the new app
    // txn = itxn.ApplicationCall(
    //     app_args=(arc4.arc4_signature("greet(string)string"), arc4.String("world")),
    //     app_id=hello_app,
    // ).submit()
    itxn_submit
    itxn LastLog
    // compile/factory.py:119
    // result = arc4.String.from_log(txn.last_log)
    dup
    extract 4 0
    swap
    extract 0 4
    bytec_1 // 0x151f7c75
    ==
    assert // ARC4 prefix is valid
    swap
    // compile/factory.py:121-126
    // # delete the app
    // itxn.ApplicationCall(
    //     app_id=hello_app,
    //     app_args=(arc4.arc4_signature("delete()void"),),
    //     on_completion=OnCompleteAction.DeleteApplication,
    // ).submit()
    itxn_begin
    // compile/factory.py:125
    // on_completion=OnCompleteAction.DeleteApplication,
    intc_3 // DeleteApplication
    itxn_field OnCompletion
    // compile/factory.py:124
    // app_args=(arc4.arc4_signature("delete()void"),),
    bytec_3 // method "delete()void"
    itxn_field ApplicationArgs
    itxn_field ApplicationID
    // compile/factory.py:121-122
    // # delete the app
    // itxn.ApplicationCall(
    intc_1 // appl
    itxn_field TypeEnum
    intc_0 // 0
    itxn_field Fee
    // compile/factory.py:121-126
    // # delete the app
    // itxn.ApplicationCall(
    //     app_id=hello_app,
    //     app_args=(arc4.arc4_signature("delete()void"),),
    //     on_completion=OnCompleteAction.DeleteApplication,
    // ).submit()
    itxn_submit
    // compile/factory.py:128
    // assert result == "hi world"
    pushbytes 0x0008686920776f726c64
    ==
    assert
    retsub


// test_cases.compile.factory.HelloFactory.test_compile_contract_large() -> void:
test_compile_contract_large:
    // compile/factory.py:130-131
    // @arc4.abimethod()
    // def test_compile_contract_large(self) -> None:
    proto 0 0
    // compile/factory.py:135-141
    // itxn.ApplicationCall(
    //     approval_program=compiled.approval_program,
    //     clear_state_program=compiled.clear_state_program,
    //     extra_program_pages=compiled.extra_program_pages,
    //     global_num_bytes=compiled.global_bytes,
    // )
    // .submit()
    itxn_begin
    // compile/factory.py:132-133
    // # create app
    // compiled = compile_contract(LargeProgram)
    intc_0 // 0
    itxn_field GlobalNumByteSlice
    pushint 2 // 2
    itxn_field ExtraProgramPages
    bytec_2 // base64(CoEBQw==)
    itxn_field ClearStateProgramPages
    bytec_0 // 0x
    itxn_field ClearStateProgramPages
    bytec 13 // base64(CiACAAGIAAFDigABMRsiE0EARjYaAIAE9eT9TYAEJDeNPE8CjgIAAwAcQgApMRkiEkQxGCITRIgANhaABBUffHVMULAjiTEZgQUSRDEYIhNEiBArI4lCABUxGSJMjgEAA0IACjEYIhJEiBAXI4kiiYoAAYgAAhWJigABgIAgAAAAAAAAAAAAAAAAAAAAAAAAAAAAAAAAAAAAAAAAAAAAAAAAAAAAAAAAAAAAAAAAAAAAAAAAAAAAAAAAAAAAAAAAAAAAAAAAAAAAAAAAAAAAAAAAAAAAAAAAAAAAAAAAAAAAAAAAAAAAAAAAAAAAAAAAAAAAAAAAAAAAAAAAAAAAAAAAAAAAAAAAAAAAAAAAAAAAAAAAAAAAAAAAAAAAAAAAAAAAAAAAAAAAAAAAAAAAAAAAAAAAAAAAAAAAAAAAAAAAAAAAAAAAAAAAAAAAAAAAAAAAAAAAAAAAAAAAAAAAAAAAAAAAAAAAAAAAAAAAAAAAAAAAAAAAAAAAAAAAAAAAAAAAAAAAAAAAAAAAAAAAAAAAAAAAAAAAAAAAAAAAAAAAAAAAAAAAAAAAAAAAAAAAAAAAAAAAAAAAAAAAAAAAAAAAAAAAAAAAAAAAAAAAAAAAAAAAAAAAAAAAAAAAAAAAAAAAAAAAAAAAAAAAAAAAAAAAAAAAAAAAAAAAAAAAAAAAAAAAAAAAAAAAAAAAAAAAAAAAAAAAAAAAAAAAAAAAAAAAAAAAAAAAAAAAAAAAAAAAAAAAAAAAAAAAAAAAAAAAAAAAAAAAAAAAAAAAAAAAAAAAAAAAAAAAAAAAAAAAAAAAAAAAAAAAAAAAAAAAAAAAAAAAAAAAAAAAAAAAAAAAAAAAAAAAAAAAAAAAAAAAAAAAAAAAAAAAAAAAAAAAAAAAAAAAAAAAAAAAAAAAAAAAAAAAAAAAAAAAAAAAAAAAAAAAAAAAAAAAAAAAAAAAAAAAAAAAAAAAAAAAAAAAAAAAAAAAAAAAAAAAAAAAAAAAAAAAAAAAAAAAAAAAAAAAAAAAAAAAAAAAAAAAAAAAAAAAAAAAAAAAAAAAAAAAAAAAAAAAAAAAAAAAAAAAAAAAAAAAAAAAAAAAAAAAAAAAAAAAAAAAAAAAAAAAAAAAAAAAAAAAAAAAAAAAAAAAAAAAAAAAAAAAAAAAAAAAAAAAAAAAAAAAAAAAAAAAAAAAAAAAAAAAAAAAAAAAAAAAAAAAAAAAAAAAAAAAAAAAAAAAAAAAAAAAAAAAAAAAAAAAAAAAAAAAAAAAAAAAAAAAAAAAAAAAAAAAAAAAAAAAAAAAAAAAAAAAAAAAAAAAAAAAAAAAAAAAAAAAAAAAAAAAAAAAAAAAAAAAAAAAAAAAAAAAAAAAAAAAAAAAAAAAAAAAAAAAAAAAAAAAAAAAAAAAAAAAAAAAAAAAAAAAAAAAAAAAAAAAAAAAAAAAAAAAAAAAAAAAAAAAAAAAAAAAAAAAAAAAAAAAAAAAAAAAAAAAAAAAAAAAAAAAAAAAAAAAAAAAAAAAAAAAAAAAAAAAAAAAAAAAAAAAAAAAAAAAAAAAAAAAAAAAAAAAAAAAAAAAAAAAAAAAAAAAAAAAAAAAAAAAAAAAAAAAAAAAAAAAAAAAAAAAAAAAAAAAAAAAAAAAAAAAAAAAAAAAAAAAAAAAAAAAAAAAAAAAAAAAAAAAAAAAAAAAAAAAAAAAAAAAAAAAAAAAAAAAAAAAAAAAAAAAAAAAAAAAAAAAAAAAAAAAAAAAAAAAAAAAAAAAAAAAAAAAAAAAAAAAAAAAAAAAAAAAAAAAAAAAAAAAAAAAAAAAAAAAAAAAAAAAAAAAAAAAAAAAAAAAAAAAAAAAAAAAAAAAAAAAAAAAAAAAAAAAAAAAAAAAAAAAAAAAAAAAAAAAAAAAAAAAAAAAAAAAAAAAAAAAAAAAAAAAAAAAAAAAAAAAAAAAAAAAAAAAAAAAAAAAAAAAAAAAAAAAAAAAAAAAAAAAAAAAAAAAAAAAAAAAAAAAAAAAAAAAAAAAAAAAAAAAAAAAAAAAAAAAAAAAAAAAAAAAAAAAAAAAAAAAAAAAAAAAAAAAAAAAAAAAAAAAAAAAAAAAAAAAAAAAAAAAAAAAAAAAAAAAAAAAAAAAAAAAAAAAAAAAAAAAAAAAAAAAAAAAAAAAAAAAAAAAAAAAAAAAAAAAAAAAAAAAAAAAAAAAAAAAAAAAAAAAAAAAAAAAAAAAAAAAAAAAAAAAAAAAAAAAAAAAAAAAAAAAAAAAAAAAAAAAAAAAAAAAAAAAAAAAAAAAAAAAAAAAAAAAAAAAAAAAAAAAAAAAAAAAAAAAAAAAAAAAAAAAAAAAAAAAAAAAAAAAAAAAAAAAAAAAAAAAAAAAAAAAAAAAAAAAAAAAAAAAAAAAAAAAAAAAAAAAAAAAAAAAAAAAAAAAAAAAAAAAAAAAAAAAAAAAAAAAAAAAAAAAAAAAAAAAAAAAAAAAAAAAAAAAAAAAAAAAAAAAAAAAAAAAAAAAAAAAAAAAAAAAAAAAAAAAAAAAAAAAAAAAAAAAAAAAAAAAAAAAAAAAAAAAAAAAAAAAAAAAAAAAAAAAAAAAAAAAAAAAAAAAAAAAAAAAAAAAAAAAAAAAAAAAAAAAAAAAAAAAAAAAAAAAAAAAAAAAAAAAAAAAAAAAAAAAAAAAAAAAAAAAAAAAAAAAAAAAAAAAAAAAAAAAAAAAAAAAAAAAAAAAAAAAAAAAAAAAAAAAAAAAAAAAAAAAAAAAAAAAAAAAAAAAAAAAAAAAAAAAAAAAAAAAAAAAAAAAAAAAAAAAAAAAAAAAAAAAAAAAAAAAAAAAAAAAAAAAAAAAAAAAAAAAAAAAAAAAAAAAAAAAAAAAAAAAAAAAAAAAAAAAAAAAAAAAAAAAAAAAAAAAAAAAAAAAAAAAAAAAAAAAAAAAAAAAAAAAAAAAAAAAAAAAAAAAAAAAAAAAAAAAAAAAAAAAAAAAAAAAAAAAAAAAAAAAAAAAAAAAAAAAAAAAAAAAAAAAAAAAAAAAAAAAAAAAAAAAAAAAAAAAAAAAAAAAAAAAAAAAAAAAAAAAAAAAAAAAAAAAAAAAAAAAAAAAAAAAAAAAAAAAAAAAAAAAAAAAAAAAAAAAAAAAAAAAAAAAAAAAAAAAAAAAAAAAAAAAAAAAAAAAAAAAAAAAAAAAAAAAAAAAAAAAAAAAAAAAAAAAAAAAAAAAAAAAAAAAAAAAAAAAAAAAAAAAAAAAAAAAAAAAAAAAAAAAAAAAAAAAAAAAAAAAAAAAAAAAAAAAAAAAAAAAAAAAAAAAAAAAAAAAAAAAAAAAAAAAAAAAAAAAAAAAAAAAAAAAAAAAAAAAAAAAAAAAAAAAAAAAAAAAAAAAAAAAAAAAAAAAAAAAAAAAAAAAAAAAAAAAAAAAAAAAAAAAAAAAAAAAAAAAAAAAAAAAAAAAAAAAAAAAAAAAAAAAAAAAAAAAAAAAAAAAAAAAAAAAAAAAAAAAAAAAAAAAAAAAAAAAAAAAAAAAAAAAAAAAAAAAAAAAAAAAAAAAAAAAAAAAAAAAAAAAAAAAAAAAAAAAAAAAAAAAAAAAAAAAAAAAAAAAAAAAAAAAAAAAAAAAAAAAAAAAAAAAAAAAAAAAAAAAAAAAAAAAAAAAAAAAAAAAAAAAAAAAAAAAAAAAAAAAAAAAAAAAAAAAAAAAAAAAAAAAAAAAAAAAAAAAAAAAAAAAAAAAAAAAAAAAAAAAAAAAAAAAAAAAAAAAAAAAAAAAAAAAAAAAAAAAAAAAAAAAAAAAAAAAAAAAAAAAAAAAAAAAAAAAAAAAAAAAAAAAAAAAAAAAAAAAAAAAAAAAAAAAAAAAAAAAAAAAAAAAAAAAAAAAAAAAAAAAAAAAAAAAAAAAAAAAAAAAAAAAAAAAAAAAAAAAAAAAAAAAAAAAAAAAAAAAAAAAAAAAAAAAAAAAAAAAAAAAAAAAAAAAAAAAAAAAAAAAAAAAAAAAAAAAAAAAAAAAAAAAAAAAAAAAAAAAAAAAAAAAAAAAAAAAAAAAAAAAAAAAAAAAAAAAAAAAAAAAAAAAAAAAAAAAAAAAAAAAAAAAAAAAAAAAAAAAAAAAAAAAAAAAAAAAAAAAAAAAAAAAAAAAAAAAAAAAAAAAAAAAAAAAAAAAAAAAAAAAAAAAAAAAAAAAAAAAAAAAAAAAAAAAAAAAAAAAAAAAAAAAAAAAAAAAAAAAAAAAAAAAAAAAAAAAAAAAAAAAAAAAAAAAAAAAAAAAAAAAAAAAAAAAAAAAAAAAAAAAAAAAAAAAAAAAAAAAAAAAAAAAAAAAAAAAAAAAAAAAAAAAAAAAAAAAAAAAAAAAAAAAAAAAAAAAAAAAAAAAAAAAAAAAAAAAAAAAAAAAAAAAAAAAAAAAAAAAAAAAAAAAAAAAAAAAAAAAAAAAAAAAAAAAAAAAAAAAAAAAAAAAAAAAAAAAAAAAAAAAAAAAAAAAAAAAAAAAAAAAAAAAAAAAAAAAAAAAAAAAAAAAAAAAAAAAAAAAAAAAAAAAAAAAAAAAAAAAAAAAAAAAAAAAAAAAAAAAAAAAAAAAAAAAAAAAAAAAAAAAAAAAAAAAAAAAAAAAAAAAAAAAAAAAAAAAAAAAAAAAAAAAAAAAAAAAAAAAAAAAAAAAAAAAAAAAAAAAAAAAAAAAAAAAAAAAAAAAAAAAAAAAAAAAAAAAAAAAAAAAAAAAAAAAAAAAAAAAAAAAAAAAAAAAAAAAAAAAAAAAAAAAAAAAAAAAAAAAAAAAAAAAAAAAAAAAAAAAAAAAAAAAAAAAAAAAAAAAAAAAAAAAAAAAAAAAAAAAAAAAAAAAAAAAAAAAAAAAAAAAAAAAAAAAAAAAAAAAAAAAAAAAAAAAAAAAAAAAAAAAAAAAAAAAAAAAAAAAAAAAAAAAAAAAAAAAAAAAAAAAAAAAAAAAAAAAAAAAAAAAAAAAAAAAAAAAAAAAAAAAAAAAAAAAAAAAAAAAAAAAAAAAAAAAAAAAAAAAAAAAAAAAAAAAAAAAAAAAAAAAAAAAAAAAAAAAAAAAAAAAAAAAAAAAAAAAAAAAAAAAAAAAAAAAAAAAAAAAAAAAAAAAAAAAAAAAAAAAAAAAAAAAAAAAAAAAAAAAAAAAAAAAAAAAAAAAAAAAAAAAAAAAAAAAAAAAAAAAAAAAAAAAAAAAAAAAAAAAAAAAAAAAAAAAAAAAAAAAAAAAAAAAAAAAAAAAAAAAAAAAAAAAAAAAAAAAAAAAAAAAAAAAAAAAAAAAAAAAAAAAAAAAAAAAAAAAAAAAAAAAAAAAAAAAAAAAAAAAAAAAAAAAAAAAAAAAAAAAAAAAAAAAAAAAAAAAAAAAAAAAAAAAAAAAAAAAAAAAAAAAAAAAAAAAAAAAAAAAAAAAAAAAAAAAAAAAAAAAAAAAAAAAAAAAAAAAAAAAAAAAAAAAAAAAAAAAAAAAAAAAAAAAAAAAAAAAAAAAAAAAAAAAAAAAAAAAAAAAAAAAAAAAAAAAAAAAAAAAAAAAAAAAAA==)
    itxn_field ApprovalProgramPages
    bytec 14 // base64(AAAAAAAAAAAAAAAAAAAAAAAAAAAAAAAAAAAAAAAAAAAAAAAAAAAAAAAAAAAAAAAAAAAAAAAAAAAAAAAAAAAAAAAAAAAAAAAAAAAAAAAAAAAAAAAAAAAAAAAAAAAAAAAAAAAAAAAAAAAAAAAAAAAAAAAAAAAAAAAAAAAAAAAAiYoAAImKAACJ)
    itxn_field ApprovalProgramPages
    // compile/factory.py:135
    // itxn.ApplicationCall(
    intc_1 // appl
    itxn_field TypeEnum
    intc_0 // 0
    itxn_field Fee
    // compile/factory.py:135-141
    // itxn.ApplicationCall(
    //     approval_program=compiled.approval_program,
    //     clear_state_program=compiled.clear_state_program,
    //     extra_program_pages=compiled.extra_program_pages,
    //     global_num_bytes=compiled.global_bytes,
    // )
    // .submit()
    itxn_submit
    // compile/factory.py:135-142
    // itxn.ApplicationCall(
    //     approval_program=compiled.approval_program,
    //     clear_state_program=compiled.clear_state_program,
    //     extra_program_pages=compiled.extra_program_pages,
    //     global_num_bytes=compiled.global_bytes,
    // )
    // .submit()
    // .created_app
    itxn CreatedApplicationID
    // compile/factory.py:134-143
    // hello_app = (
    //     itxn.ApplicationCall(
    //         approval_program=compiled.approval_program,
    //         clear_state_program=compiled.clear_state_program,
    //         extra_program_pages=compiled.extra_program_pages,
    //         global_num_bytes=compiled.global_bytes,
    //     )
    //     .submit()
    //     .created_app
    // )
    dup
    // compile/factory.py:145-149
    // # call the new app
    // txn = itxn.ApplicationCall(
    //     app_args=(arc4.arc4_signature("get_big_bytes_length()uint64"),),
    //     app_id=hello_app,
    // ).submit()
    itxn_begin
    itxn_field ApplicationID
    // compile/factory.py:147
    // app_args=(arc4.arc4_signature("get_big_bytes_length()uint64"),),
    bytec 15 // method "get_big_bytes_length()uint64"
    itxn_field ApplicationArgs
    // compile/factory.py:145-146
    // # call the new app
    // txn = itxn.ApplicationCall(
    intc_1 // appl
    itxn_field TypeEnum
    intc_0 // 0
    itxn_field Fee
    // compile/factory.py:145-149
    // # call the new app
    // txn = itxn.ApplicationCall(
    //     app_args=(arc4.arc4_signature("get_big_bytes_length()uint64"),),
    //     app_id=hello_app,
    // ).submit()
    itxn_submit
    itxn LastLog
    // compile/factory.py:150
    // result = arc4.UInt64.from_log(txn.last_log)
    dup
    extract 4 0
    swap
    extract 0 4
    bytec_1 // 0x151f7c75
    ==
    assert // ARC4 prefix is valid
    swap
    // compile/factory.py:152-157
    // # delete the app
    // itxn.ApplicationCall(
    //     app_id=hello_app,
    //     app_args=(arc4.arc4_signature("delete()void"),),
    //     on_completion=OnCompleteAction.DeleteApplication,
    // ).submit()
    itxn_begin
    // compile/factory.py:156
    // on_completion=OnCompleteAction.DeleteApplication,
    intc_3 // DeleteApplication
    itxn_field OnCompletion
    // compile/factory.py:155
    // app_args=(arc4.arc4_signature("delete()void"),),
    bytec_3 // method "delete()void"
    itxn_field ApplicationArgs
    itxn_field ApplicationID
    // compile/factory.py:152-153
    // # delete the app
    // itxn.ApplicationCall(
    intc_1 // appl
    itxn_field TypeEnum
    intc_0 // 0
    itxn_field Fee
    // compile/factory.py:152-157
    // # delete the app
    // itxn.ApplicationCall(
    //     app_id=hello_app,
    //     app_args=(arc4.arc4_signature("delete()void"),),
    //     on_completion=OnCompleteAction.DeleteApplication,
    // ).submit()
    itxn_submit
    // compile/factory.py:159
    // assert result == 4096
    pushbytes 0x0000000000001000
    b==
    assert
    retsub


// test_cases.compile.factory.HelloFactory.test_arc4_create() -> void:
test_arc4_create:
    // compile/factory.py:161-162
    // @arc4.abimethod()
    // def test_arc4_create(self) -> None:
    proto 0 0
    // compile/factory.py:163-164
    // # create app
    // hello_app = arc4.arc4_create(Hello.create, "hello").created_app
    itxn_begin
    intc_0 // 0
    itxn_field LocalNumUint
    intc_0 // 0
    itxn_field LocalNumByteSlice
    intc_0 // 0
    itxn_field GlobalNumUint
    intc_2 // 1
    itxn_field GlobalNumByteSlice
    intc_0 // 0
    itxn_field ExtraProgramPages
    bytec_2 // base64(CoEBQw==)
    itxn_field ClearStateProgramPages
    bytec_0 // 0x
    itxn_field ClearStateProgramPages
    bytec 6 // base64(CiACAAEmAQhncmVldGluZzEYQAADiAAEiAAJQ4oAACiAAGeJigABMRsiE0EAcDYaAIAEIN86VIAEJDeNPIAE0KKCAE8DjgMAAwAYAChCAEsxGSISRDEYIhJENhoBVwIAiABTI4kxGYEFEkQxGCITRIgASyOJMRkiEkQxGCITRDYaAVcCAIgAOkkVFlcGAkxQgAQVH3x1TFCwI4lCABYxGYEETI4BAANCAAoxGCITRIgAHyOJIomKAQAoi/9niYoAAImKAQEiKGVEgAEgUIv/UImKAACJ)
    itxn_field ApprovalProgramPages
    bytec_0 // 0x
    itxn_field ApprovalProgramPages
    bytec 8 // method "create(string)void"
    itxn_field ApplicationArgs
    bytec 12 // 0x000568656c6c6f
    itxn_field ApplicationArgs
    intc_1 // appl
    itxn_field TypeEnum
    intc_0 // 0
    itxn_field Fee
    itxn_submit
    itxn CreatedApplicationID
    dup
    // compile/factory.py:166-167
    // # call the new app
    // result, _txn = arc4.abi_call(Hello.greet, "world", app_id=hello_app)
    itxn_begin
<<<<<<< HEAD
    itxn_field ApplicationID
    bytec 4 // method "greet(string)string"
=======
    bytec_3 // "world"
    len
    itob
    extract 6 2
    bytec_3 // "world"
    concat
    swap
    itxn_field ApplicationID
    bytec 5 // method "greet(string)string"
>>>>>>> fe7a0ead
    itxn_field ApplicationArgs
    bytec 5 // 0x0005776f726c64
    itxn_field ApplicationArgs
    intc_1 // appl
    itxn_field TypeEnum
    intc_0 // 0
    itxn_field Fee
    itxn_submit
    itxn LastLog
    dup
    extract 4 0
    swap
    extract 0 4
    bytec_1 // 0x151f7c75
    ==
    assert // ARC4 prefix is valid
    extract 2 0
    swap
    // compile/factory.py:169-174
    // # delete the app
    // arc4.abi_call(
    //     Hello.delete,
    //     app_id=hello_app,
    //     # on_complete is inferred from Hello.delete ARC4 definition
    // )
    itxn_begin
    intc_3 // DeleteApplication
    itxn_field OnCompletion
    itxn_field ApplicationID
    bytec_3 // method "delete()void"
    itxn_field ApplicationArgs
    intc_1 // appl
    itxn_field TypeEnum
    intc_0 // 0
    itxn_field Fee
    itxn_submit
    // compile/factory.py:176
    // assert result == "hello world"
    pushbytes "hello world"
    ==
    assert
    retsub


// test_cases.compile.factory.HelloFactory.test_arc4_create_tmpl() -> void:
test_arc4_create_tmpl:
    // compile/factory.py:178-179
    // @arc4.abimethod()
    // def test_arc4_create_tmpl(self) -> None:
    proto 0 0
    // compile/factory.py:182-185
    // hello_app = arc4.arc4_create(
    //     HelloTmpl.create,
    //     compiled=compiled,
    // ).created_app
    itxn_begin
    // compile/factory.py:180-181
    // # create app
    // compiled = compile_contract(HelloTmpl, template_vars={"GREETING": String("tmpl2")})
    intc_0 // 0
    itxn_field LocalNumUint
    intc_0 // 0
    itxn_field LocalNumByteSlice
    intc_0 // 0
    itxn_field GlobalNumUint
    intc_2 // 1
    itxn_field GlobalNumByteSlice
    intc_0 // 0
    itxn_field ExtraProgramPages
    bytec_2 // base64(CoEBQw==)
    itxn_field ClearStateProgramPages
    bytec_0 // 0x
    itxn_field ClearStateProgramPages
    bytec 11 // base64(CiACAAEmAghncmVldGluZwR0bXBsMRhAAAOIAASIAAhDigAAKClniYoAATEbIhNBAGo2GgCABExcYbqABCQ3jTyABNCiggBPA44DAAMAEgAiQgBFMRkiEkQxGCISRIgAUyOJMRmBBRJEMRgiE0SIAEcjiTEZIhJEMRgiE0Q2GgFXAgCIADZJFRZXBgJMUIAEFR98dUxQsCOJQgAWMRmBBEyOAQADQgAKMRgiE0SIABsjiSKJigAAiYoAAImKAQEiKGVEgAEgUIv/UImKAACJ)
    itxn_field ApprovalProgramPages
    bytec_0 // 0x
    itxn_field ApprovalProgramPages
    // compile/factory.py:182-185
    // hello_app = arc4.arc4_create(
    //     HelloTmpl.create,
    //     compiled=compiled,
    // ).created_app
    bytec 7 // method "create()void"
    itxn_field ApplicationArgs
    intc_1 // appl
    itxn_field TypeEnum
    intc_0 // 0
    itxn_field Fee
    itxn_submit
    itxn CreatedApplicationID
    dup
    // compile/factory.py:187-188
    // # call the new app
    // result, _txn = arc4.abi_call(HelloTmpl.greet, "world", app_id=hello_app)
    itxn_begin
<<<<<<< HEAD
    itxn_field ApplicationID
    bytec 4 // method "greet(string)string"
=======
    bytec_3 // "world"
    len
    itob
    extract 6 2
    bytec_3 // "world"
    concat
    swap
    itxn_field ApplicationID
    bytec 5 // method "greet(string)string"
>>>>>>> fe7a0ead
    itxn_field ApplicationArgs
    bytec 5 // 0x0005776f726c64
    itxn_field ApplicationArgs
    intc_1 // appl
    itxn_field TypeEnum
    intc_0 // 0
    itxn_field Fee
    itxn_submit
    itxn LastLog
    dup
    extract 4 0
    swap
    extract 0 4
    bytec_1 // 0x151f7c75
    ==
    assert // ARC4 prefix is valid
    extract 2 0
    swap
    // compile/factory.py:190-195
    // # delete the app
    // arc4.abi_call(
    //     HelloTmpl.delete,
    //     app_id=hello_app,
    //     # on_complete is inferred from Hello.delete ARC4 definition
    // )
    itxn_begin
    intc_3 // DeleteApplication
    itxn_field OnCompletion
    itxn_field ApplicationID
    bytec_3 // method "delete()void"
    itxn_field ApplicationArgs
    intc_1 // appl
    itxn_field TypeEnum
    intc_0 // 0
    itxn_field Fee
    itxn_submit
    // compile/factory.py:197
    // assert result == "tmpl2 world"
    pushbytes "tmpl2 world"
    ==
    assert
    retsub


// test_cases.compile.factory.HelloFactory.test_arc4_create_prfx() -> void:
test_arc4_create_prfx:
    // compile/factory.py:199-200
    // @arc4.abimethod()
    // def test_arc4_create_prfx(self) -> None:
    proto 0 0
    // compile/factory.py:205-208
    // hello_app = arc4.arc4_create(
    //     HelloPrfx.create,
    //     compiled=compiled,
    // ).created_app
    itxn_begin
    // compile/factory.py:201-204
    // # create app
    // compiled = compile_contract(
    //     HelloPrfx, template_vars_prefix="PRFX_", template_vars={"GREETING": String("prfx2")}
    // )
    intc_0 // 0
    itxn_field LocalNumUint
    intc_0 // 0
    itxn_field LocalNumByteSlice
    intc_0 // 0
    itxn_field GlobalNumUint
    intc_2 // 1
    itxn_field GlobalNumByteSlice
    intc_0 // 0
    itxn_field ExtraProgramPages
    bytec_2 // base64(CoEBQw==)
    itxn_field ClearStateProgramPages
    bytec_0 // 0x
    itxn_field ClearStateProgramPages
    pushbytes base64(CiACAAEmAghncmVldGluZwVwcmZ4MjEYQAADiAAEiAAIQ4oAACgpZ4mKAAExGyITQQBqNhoAgARMXGG6gAQkN408gATQooIATwOOAwADABIAIkIARTEZIhJEMRgiEkSIAFMjiTEZgQUSRDEYIhNEiABHI4kxGSISRDEYIhNENhoBVwIAiAA2SRUWVwYCTFCABBUffHVMULAjiUIAFjEZgQRMjgEAA0IACjEYIhNEiAAbI4kiiYoAAImKAACJigEBIihlRIABIFCL/1CJigAAiQ==)
    itxn_field ApprovalProgramPages
    bytec_0 // 0x
    itxn_field ApprovalProgramPages
    // compile/factory.py:205-208
    // hello_app = arc4.arc4_create(
    //     HelloPrfx.create,
    //     compiled=compiled,
    // ).created_app
    bytec 7 // method "create()void"
    itxn_field ApplicationArgs
    intc_1 // appl
    itxn_field TypeEnum
    intc_0 // 0
    itxn_field Fee
    itxn_submit
    itxn CreatedApplicationID
    dup
    // compile/factory.py:210-211
    // # call the new app
    // result, _txn = arc4.abi_call(HelloPrfx.greet, "world", app_id=hello_app)
    itxn_begin
<<<<<<< HEAD
    itxn_field ApplicationID
    bytec 4 // method "greet(string)string"
=======
    bytec_3 // "world"
    len
    itob
    extract 6 2
    bytec_3 // "world"
    concat
    swap
    itxn_field ApplicationID
    bytec 5 // method "greet(string)string"
>>>>>>> fe7a0ead
    itxn_field ApplicationArgs
    bytec 5 // 0x0005776f726c64
    itxn_field ApplicationArgs
    intc_1 // appl
    itxn_field TypeEnum
    intc_0 // 0
    itxn_field Fee
    itxn_submit
    itxn LastLog
    dup
    extract 4 0
    swap
    extract 0 4
    bytec_1 // 0x151f7c75
    ==
    assert // ARC4 prefix is valid
    extract 2 0
    swap
    // compile/factory.py:213-218
    // # delete the app
    // arc4.abi_call(
    //     HelloPrfx.delete,
    //     app_id=hello_app,
    //     # on_complete is inferred from Hello.delete ARC4 definition
    // )
    itxn_begin
    intc_3 // DeleteApplication
    itxn_field OnCompletion
    itxn_field ApplicationID
    bytec_3 // method "delete()void"
    itxn_field ApplicationArgs
    intc_1 // appl
    itxn_field TypeEnum
    intc_0 // 0
    itxn_field Fee
    itxn_submit
    // compile/factory.py:220
    // assert result == "prfx2 world"
    pushbytes "prfx2 world"
    ==
    assert
    retsub


// test_cases.compile.factory.HelloFactory.test_arc4_create_large() -> void:
test_arc4_create_large:
    // compile/factory.py:222-223
    // @arc4.abimethod()
    // def test_arc4_create_large(self) -> None:
    proto 0 0
    // compile/factory.py:224-225
    // # create app
    // app = arc4.arc4_create(LargeProgram).created_app
    itxn_begin
    intc_0 // 0
    itxn_field LocalNumUint
    intc_0 // 0
    itxn_field LocalNumByteSlice
    intc_0 // 0
    itxn_field GlobalNumUint
    intc_0 // 0
    itxn_field GlobalNumByteSlice
    pushint 2 // 2
    itxn_field ExtraProgramPages
    bytec_2 // base64(CoEBQw==)
    itxn_field ClearStateProgramPages
    bytec_0 // 0x
    itxn_field ClearStateProgramPages
    bytec 13 // base64(CiACAAGIAAFDigABMRsiE0EARjYaAIAE9eT9TYAEJDeNPE8CjgIAAwAcQgApMRkiEkQxGCITRIgANhaABBUffHVMULAjiTEZgQUSRDEYIhNEiBArI4lCABUxGSJMjgEAA0IACjEYIhJEiBAXI4kiiYoAAYgAAhWJigABgIAgAAAAAAAAAAAAAAAAAAAAAAAAAAAAAAAAAAAAAAAAAAAAAAAAAAAAAAAAAAAAAAAAAAAAAAAAAAAAAAAAAAAAAAAAAAAAAAAAAAAAAAAAAAAAAAAAAAAAAAAAAAAAAAAAAAAAAAAAAAAAAAAAAAAAAAAAAAAAAAAAAAAAAAAAAAAAAAAAAAAAAAAAAAAAAAAAAAAAAAAAAAAAAAAAAAAAAAAAAAAAAAAAAAAAAAAAAAAAAAAAAAAAAAAAAAAAAAAAAAAAAAAAAAAAAAAAAAAAAAAAAAAAAAAAAAAAAAAAAAAAAAAAAAAAAAAAAAAAAAAAAAAAAAAAAAAAAAAAAAAAAAAAAAAAAAAAAAAAAAAAAAAAAAAAAAAAAAAAAAAAAAAAAAAAAAAAAAAAAAAAAAAAAAAAAAAAAAAAAAAAAAAAAAAAAAAAAAAAAAAAAAAAAAAAAAAAAAAAAAAAAAAAAAAAAAAAAAAAAAAAAAAAAAAAAAAAAAAAAAAAAAAAAAAAAAAAAAAAAAAAAAAAAAAAAAAAAAAAAAAAAAAAAAAAAAAAAAAAAAAAAAAAAAAAAAAAAAAAAAAAAAAAAAAAAAAAAAAAAAAAAAAAAAAAAAAAAAAAAAAAAAAAAAAAAAAAAAAAAAAAAAAAAAAAAAAAAAAAAAAAAAAAAAAAAAAAAAAAAAAAAAAAAAAAAAAAAAAAAAAAAAAAAAAAAAAAAAAAAAAAAAAAAAAAAAAAAAAAAAAAAAAAAAAAAAAAAAAAAAAAAAAAAAAAAAAAAAAAAAAAAAAAAAAAAAAAAAAAAAAAAAAAAAAAAAAAAAAAAAAAAAAAAAAAAAAAAAAAAAAAAAAAAAAAAAAAAAAAAAAAAAAAAAAAAAAAAAAAAAAAAAAAAAAAAAAAAAAAAAAAAAAAAAAAAAAAAAAAAAAAAAAAAAAAAAAAAAAAAAAAAAAAAAAAAAAAAAAAAAAAAAAAAAAAAAAAAAAAAAAAAAAAAAAAAAAAAAAAAAAAAAAAAAAAAAAAAAAAAAAAAAAAAAAAAAAAAAAAAAAAAAAAAAAAAAAAAAAAAAAAAAAAAAAAAAAAAAAAAAAAAAAAAAAAAAAAAAAAAAAAAAAAAAAAAAAAAAAAAAAAAAAAAAAAAAAAAAAAAAAAAAAAAAAAAAAAAAAAAAAAAAAAAAAAAAAAAAAAAAAAAAAAAAAAAAAAAAAAAAAAAAAAAAAAAAAAAAAAAAAAAAAAAAAAAAAAAAAAAAAAAAAAAAAAAAAAAAAAAAAAAAAAAAAAAAAAAAAAAAAAAAAAAAAAAAAAAAAAAAAAAAAAAAAAAAAAAAAAAAAAAAAAAAAAAAAAAAAAAAAAAAAAAAAAAAAAAAAAAAAAAAAAAAAAAAAAAAAAAAAAAAAAAAAAAAAAAAAAAAAAAAAAAAAAAAAAAAAAAAAAAAAAAAAAAAAAAAAAAAAAAAAAAAAAAAAAAAAAAAAAAAAAAAAAAAAAAAAAAAAAAAAAAAAAAAAAAAAAAAAAAAAAAAAAAAAAAAAAAAAAAAAAAAAAAAAAAAAAAAAAAAAAAAAAAAAAAAAAAAAAAAAAAAAAAAAAAAAAAAAAAAAAAAAAAAAAAAAAAAAAAAAAAAAAAAAAAAAAAAAAAAAAAAAAAAAAAAAAAAAAAAAAAAAAAAAAAAAAAAAAAAAAAAAAAAAAAAAAAAAAAAAAAAAAAAAAAAAAAAAAAAAAAAAAAAAAAAAAAAAAAAAAAAAAAAAAAAAAAAAAAAAAAAAAAAAAAAAAAAAAAAAAAAAAAAAAAAAAAAAAAAAAAAAAAAAAAAAAAAAAAAAAAAAAAAAAAAAAAAAAAAAAAAAAAAAAAAAAAAAAAAAAAAAAAAAAAAAAAAAAAAAAAAAAAAAAAAAAAAAAAAAAAAAAAAAAAAAAAAAAAAAAAAAAAAAAAAAAAAAAAAAAAAAAAAAAAAAAAAAAAAAAAAAAAAAAAAAAAAAAAAAAAAAAAAAAAAAAAAAAAAAAAAAAAAAAAAAAAAAAAAAAAAAAAAAAAAAAAAAAAAAAAAAAAAAAAAAAAAAAAAAAAAAAAAAAAAAAAAAAAAAAAAAAAAAAAAAAAAAAAAAAAAAAAAAAAAAAAAAAAAAAAAAAAAAAAAAAAAAAAAAAAAAAAAAAAAAAAAAAAAAAAAAAAAAAAAAAAAAAAAAAAAAAAAAAAAAAAAAAAAAAAAAAAAAAAAAAAAAAAAAAAAAAAAAAAAAAAAAAAAAAAAAAAAAAAAAAAAAAAAAAAAAAAAAAAAAAAAAAAAAAAAAAAAAAAAAAAAAAAAAAAAAAAAAAAAAAAAAAAAAAAAAAAAAAAAAAAAAAAAAAAAAAAAAAAAAAAAAAAAAAAAAAAAAAAAAAAAAAAAAAAAAAAAAAAAAAAAAAAAAAAAAAAAAAAAAAAAAAAAAAAAAAAAAAAAAAAAAAAAAAAAAAAAAAAAAAAAAAAAAAAAAAAAAAAAAAAAAAAAAAAAAAAAAAAAAAAAAAAAAAAAAAAAAAAAAAAAAAAAAAAAAAAAAAAAAAAAAAAAAAAAAAAAAAAAAAAAAAAAAAAAAAAAAAAAAAAAAAAAAAAAAAAAAAAAAAAAAAAAAAAAAAAAAAAAAAAAAAAAAAAAAAAAAAAAAAAAAAAAAAAAAAAAAAAAAAAAAAAAAAAAAAAAAAAAAAAAAAAAAAAAAAAAAAAAAAAAAAAAAAAAAAAAAAAAAAAAAAAAAAAAAAAAAAAAAAAAAAAAAAAAAAAAAAAAAAAAAAAAAAAAAAAAAAAAAAAAAAAAAAAAAAAAAAAAAAAAAAAAAAAAAAAAAAAAAAAAAAAAAAAAAAAAAAAAAAAAAAAAAAAAAAAAAAAAAAAAAAAAAAAAAAAAAAAAAAAAAAAAAAAAAAAAAAAAAAAAAAAAAAAAAAAAAAAAAAAAAAAAAAAAAAAAAAAAAAAAAAAAAAAAAAAAAAAAAAAAAAAAAAAAAAAAAAAAAAAAAAAAAAAAAAAAAAAAAAAAAAAAAAAAAAAAAAAAAAAAAAAAAAAAAAAAAAAAAAAAAAAAAAAAAAAAAAAAAAAAAAAAAAAAAAAAAAAAAAAAAAAAAAAAAAAAAAAAAAAAAAAAAAAAAAAAAAAAAAAAAAAAAAAAAAAAAAAAAAAAAAAAAAAAAAAAAAAAAAAAAAAAAAAAAAAAAAAAAAAAAAAAAAAAAAAAAAAAAAAAAAAAAAAAAAAAAAAAAAAAAAAAAAAAAAAAAAAAAAAAAAAAAAAAAAAAAAAAAAAAAAAAAAAAAAAAAAAAAAAAAAAAAAAAAAAAAAAAAAAAAAAAAAAAAAAAAAAAAAAAAAAAAAAAAAAAAAAAAAAAAAAAAAAAAAAAAAAAAAAAAAAAAAAAAAAAAAAAAAAAAAAAAAAAAAAAAAAAAAAAAAAAAAAAAAAAAAAAAAAAAAAAAAAAAAAAAAAAAAAAAAAAAAAAAAAAAAAAAAAAAAAAAAAAAAAAAAAAAAAAAAAAAAAAAAAAAAAAAAAAAAAAAAAAAAAAAAAAAAAAAAAAAAAAAAAAAAAAAAAAAAAAAAAAAAAAAAAAAAAAAAAAAAAAAAAAAAAAAAAAAAAAAAAAAAAAAAAAAAAAAAAAAAAAAAAAAAAAAAAAAAAAAAAAAAAAAAAAAAAAAAAAAAAAAAAAAAAAAAAAAAAAAAAAAAAAAAAAAAAAAAAAAAAAAAAAAAAAAAAAAAAAAAAAAAAAAAAAAAAAAAAAAAAAAAAAAAAAAAAAAAAAAAAAAAAAAAAAAAAAAAAAAAAAAAAAAAAAAAAAAAAAAAAAAAAAAAAAAAAAAAAAAAAAAAAAAAAAAAAAAAAAAAAAAAAAAAAAAAAAAAAAAAAAAAAAAAAAAAAAAAAAAAAAAAAAAAAAAAAAAAAAAAAAAAAAAAAAAAAAAAAAAAAAAAAAAAAAAAAAAAAAAAAAAAAAAAAAAAAAAAAAAAAAAAAAAAAAAAAAAAAAAAAAAAAAAAAAAAAAAAAAAAAAAAAAAAAAAAAAAAAAAAAAAAAAAAAAAAAAAAAAAAAAAAAAAAAAAAAAAAAAAAAAAAAAAAAAAAAAAAAAAAAAAAAAAAAAAAAAAAAAAAAAAAAAAAAAAAAAAAAAAAAAAAAAAAAAAAAAAAAAAAAAAAAAAAAAAAAAAAAAAAAAAAAAAAAAAAAAAAAAAAAAAAAAAAAAAAAAAAAAAAAAAAAAAAAAAAAAAAAAAAAAAAAAAAAAAAAAAAAAAAAAAAAAAAAAAAAAAAAAAAAAAAAAAAAAAAAAAAAAAAAAAAAAAAAAAAAAAAAAAAAAAAAAAAAAAAAAAAAAAAAAAAAAAAAAAAAAAAAAAAAAAAAAAAAAAAAAAAAAAAAAAAAAAAAAAAAAAAAAAAAAAAAAAAAAAAAAAAAAAAAAAAAAAAAAAAAAAAAAAAAAAAAAAAAAAAAAAAAAAAAAAAAAAAAAAAAAAAAAAAAAAAAAAAAAAAAAAAAAAAAAAAAAAAAAAAAAAAAAAAAAAAAAAAAAAAAAAAAAAAAAAAAAAAAAAAAAAAAAAAAAAAAAAAAAAAAAAAAAAAAAAAAAAAAAAAAAAAAAAAAAAAAAAAAAAAAAAAAAAAAAAAAAAAAAAAAAAAAAAAAAAAAAAAAAAAAAAAAAAAAAAAAAAAAAAAAAAAAAAAAAAAAAAAAAAAAAAAAAAAAAAAAAAAAAAAAAAAAAAAAAAAAAAAAAAAAAAAAAAAAAAAAAAAAAAAAAAAAAAAAAAAAAAAAAAAAAAAAAAAAAAAAAAAAAAAAAAAAAAAAAAAAAAAAAAAAAAAAAAAAAAAAAAAAAAAAAAAAAAAAAAAAAAAAAAAAAAAAAAAAAAAAAAAAAAAAAAAAAAAAAAAAAAAAAAAAAAAAAAAAAAAAAAAAAAAAAAAAAAAAAAAAAAAAAAAAAAAAAAAAAAAAAAAAAAAAAAAAAAAAAAAAAAAAAAAAAAAAAAAAAAAAAAAAAAAAAAAAAAAAAAAAAAAAAAAAAAAAAAAAAAAAAAAAAAAAAAAAAAAAAAAAAAAAAAAAAAAAAAAAAAAAAAAAAAAAAAAAAAAAAAAAAAAAAAAAAAAAAAAAAAAAAAAAAAAAAAAAAAAAAAAAAAAAAAAAAAAAAAAAAAAAAAAAAAAAAAAAAAAAAAAAAAAAAAAAAAAAAAAAAAAAAAAAAAAAAAAAAAAAAAAAAAAAAAAAAAAAAAAAAAAAAAAAAAAAAAAAAAAAAAAAAAAAAAAAAAAAAAAAAAAAAAAAAAAAAAAAAAAAAAAAAAAAAAAAAAAAAAAAAAAAAAAAAAAAAAAAAAAAAAAAAAAAAAAAAAAAAAAAAAAAAAAAA==)
    itxn_field ApprovalProgramPages
    bytec 14 // base64(AAAAAAAAAAAAAAAAAAAAAAAAAAAAAAAAAAAAAAAAAAAAAAAAAAAAAAAAAAAAAAAAAAAAAAAAAAAAAAAAAAAAAAAAAAAAAAAAAAAAAAAAAAAAAAAAAAAAAAAAAAAAAAAAAAAAAAAAAAAAAAAAAAAAAAAAAAAAAAAAAAAAAAAAiYoAAImKAACJ)
    itxn_field ApprovalProgramPages
    intc_1 // appl
    itxn_field TypeEnum
    intc_0 // 0
    itxn_field Fee
    itxn_submit
    itxn CreatedApplicationID
    dup
    // compile/factory.py:227-228
    // # call the new app
    // result, _txn = arc4.abi_call(LargeProgram.get_big_bytes_length, app_id=app)
    itxn_begin
    itxn_field ApplicationID
    bytec 15 // method "get_big_bytes_length()uint64"
    itxn_field ApplicationArgs
    intc_1 // appl
    itxn_field TypeEnum
    intc_0 // 0
    itxn_field Fee
    itxn_submit
    itxn LastLog
    dup
    extract 4 0
    swap
    extract 0 4
    bytec_1 // 0x151f7c75
    ==
    assert // ARC4 prefix is valid
    btoi
    // compile/factory.py:229
    // assert result == 4096
    pushint 4096 // 4096
    ==
    assert
    // compile/factory.py:231-235
    // # delete the app
    // arc4.abi_call(
    //     LargeProgram.delete,
    //     app_id=app,
    // )
    itxn_begin
    intc_3 // DeleteApplication
    itxn_field OnCompletion
    itxn_field ApplicationID
    bytec_3 // method "delete()void"
    itxn_field ApplicationArgs
    intc_1 // appl
    itxn_field TypeEnum
    intc_0 // 0
    itxn_field Fee
    itxn_submit
    retsub


// test_cases.compile.factory.HelloFactory.test_arc4_create_modified_compiled() -> void:
test_arc4_create_modified_compiled:
    // compile/factory.py:237-238
    // @arc4.abimethod()
    // def test_arc4_create_modified_compiled(self) -> None:
    proto 0 0
    // compile/factory.py:246-250
    // app = arc4.arc4_create(
    //     Hello.create,
    //     String("hey"),
    //     compiled=compiled,
    // ).created_app
    itxn_begin
    // compile/factory.py:248
    // String("hey"),
    bytec 9 // "hey"
    len
    itob
    extract 6 2
    bytec 9 // "hey"
    concat
    // compile/factory.py:241
    // local_uints=UInt64(3),
    pushint 3 // 3
    itxn_field LocalNumUint
    // compile/factory.py:243
    // local_bytes=UInt64(5),
    intc_3 // 5
    itxn_field LocalNumByteSlice
    // compile/factory.py:242
    // global_uints=UInt64(4),
    pushint 4 // 4
    itxn_field GlobalNumUint
    // compile/factory.py:244
    // global_bytes=UInt64(6),
    intc_1 // 6
    itxn_field GlobalNumByteSlice
    // compile/factory.py:239
    // compiled = compile_contract(Hello)
    intc_0 // 0
    itxn_field ExtraProgramPages
    bytec_2 // base64(CoEBQw==)
    itxn_field ClearStateProgramPages
    bytec_0 // 0x
    itxn_field ClearStateProgramPages
    bytec 6 // base64(CiACAAEmAQhncmVldGluZzEYQAADiAAEiAAJQ4oAACiAAGeJigABMRsiE0EAcDYaAIAEIN86VIAEJDeNPIAE0KKCAE8DjgMAAwAYAChCAEsxGSISRDEYIhJENhoBVwIAiABTI4kxGYEFEkQxGCITRIgASyOJMRkiEkQxGCITRDYaAVcCAIgAOkkVFlcGAkxQgAQVH3x1TFCwI4lCABYxGYEETI4BAANCAAoxGCITRIgAHyOJIomKAQAoi/9niYoAAImKAQEiKGVEgAEgUIv/UImKAACJ)
    itxn_field ApprovalProgramPages
    bytec_0 // 0x
    itxn_field ApprovalProgramPages
    // compile/factory.py:246-250
    // app = arc4.arc4_create(
    //     Hello.create,
    //     String("hey"),
    //     compiled=compiled,
    // ).created_app
    bytec 8 // method "create(string)void"
    itxn_field ApplicationArgs
    itxn_field ApplicationArgs
    intc_1 // appl
    itxn_field TypeEnum
    intc_0 // 0
    itxn_field Fee
    itxn_submit
    itxn CreatedApplicationID
    dupn 2
    // compile/factory.py:252
    // assert app.local_num_uint == 3
    app_params_get AppLocalNumUint
    assert // application exists
    pushint 3 // 3
    ==
    assert
    // compile/factory.py:253
    // assert app.global_num_uint == 4
    dup
    app_params_get AppGlobalNumUint
    assert // application exists
    pushint 4 // 4
    ==
    assert
    // compile/factory.py:254
    // assert app.local_num_bytes == 5
    dup
    app_params_get AppLocalNumByteSlice
    assert // application exists
    intc_3 // 5
    ==
    assert
    // compile/factory.py:255
    // assert app.global_num_bytes == 6
    dup
    app_params_get AppGlobalNumByteSlice
    assert // application exists
    intc_1 // 6
    ==
    assert
    // compile/factory.py:257
    // result, _txn = arc4.abi_call(Hello.greet, "there", app_id=app)
    itxn_begin
<<<<<<< HEAD
    itxn_field ApplicationID
    bytec 4 // method "greet(string)string"
=======
    bytec 6 // "there"
    len
    itob
    extract 6 2
    bytec 6 // "there"
    concat
    swap
    itxn_field ApplicationID
    bytec 5 // method "greet(string)string"
>>>>>>> fe7a0ead
    itxn_field ApplicationArgs
    bytec 10 // 0x00057468657265
    itxn_field ApplicationArgs
    intc_1 // appl
    itxn_field TypeEnum
    intc_0 // 0
    itxn_field Fee
    itxn_submit
    itxn LastLog
    dup
    extract 4 0
    swap
    extract 0 4
    bytec_1 // 0x151f7c75
    ==
    assert // ARC4 prefix is valid
    extract 2 0
    // compile/factory.py:259
    // assert result == "hey there"
    bytec 16 // "hey there"
    ==
    assert
    // compile/factory.py:261-262
    // # delete the app
    // arc4.abi_call(Hello.delete, app_id=app)
    itxn_begin
    intc_3 // DeleteApplication
    itxn_field OnCompletion
    itxn_field ApplicationID
    bytec_3 // method "delete()void"
    itxn_field ApplicationArgs
    intc_1 // appl
    itxn_field TypeEnum
    intc_0 // 0
    itxn_field Fee
    itxn_submit
    retsub


// test_cases.compile.factory.HelloFactory.test_arc4_update() -> void:
test_arc4_update:
    // compile/factory.py:264-265
    // @arc4.abimethod()
    // def test_arc4_update(self) -> None:
    proto 0 0
    bytec_0 // ""
    // compile/factory.py:266-278
    // # create app
    // app = arc4.arc4_create(
    //     HelloTmpl,
    //     compiled=compile_contract(
    //         HelloTmpl,
    //         template_vars={"GREETING": String("hi")},
    //         extra_program_pages=1,
    //         global_uints=2,
    //         global_bytes=2,
    //         local_bytes=2,
    //         local_uints=2,
    //     ),
    // ).created_app
    itxn_begin
    // compile/factory.py:276
    // local_uints=2,
    pushint 2 // 2
    itxn_field LocalNumUint
    // compile/factory.py:275
    // local_bytes=2,
    pushint 2 // 2
    itxn_field LocalNumByteSlice
    // compile/factory.py:273
    // global_uints=2,
    pushint 2 // 2
    itxn_field GlobalNumUint
    // compile/factory.py:274
    // global_bytes=2,
    pushint 2 // 2
    itxn_field GlobalNumByteSlice
    // compile/factory.py:272
    // extra_program_pages=1,
    intc_2 // 1
    itxn_field ExtraProgramPages
    // compile/factory.py:269-277
    // compiled=compile_contract(
    //     HelloTmpl,
    //     template_vars={"GREETING": String("hi")},
    //     extra_program_pages=1,
    //     global_uints=2,
    //     global_bytes=2,
    //     local_bytes=2,
    //     local_uints=2,
    // ),
    bytec_2 // base64(CoEBQw==)
    itxn_field ClearStateProgramPages
    bytec_0 // 0x
    itxn_field ClearStateProgramPages
    bytec 11 // base64(CiACAAEmAghncmVldGluZwR0bXBsMRhAAAOIAASIAAhDigAAKClniYoAATEbIhNBAGo2GgCABExcYbqABCQ3jTyABNCiggBPA44DAAMAEgAiQgBFMRkiEkQxGCISRIgAUyOJMRmBBRJEMRgiE0SIAEcjiTEZIhJEMRgiE0Q2GgFXAgCIADZJFRZXBgJMUIAEFR98dUxQsCOJQgAWMRmBBEyOAQADQgAKMRgiE0SIABsjiSKJigAAiYoAAImKAQEiKGVEgAEgUIv/UImKAACJ)
    itxn_field ApprovalProgramPages
    bytec_0 // 0x
    itxn_field ApprovalProgramPages
    // compile/factory.py:268
    // HelloTmpl,
    bytec 7 // method "create()void"
    itxn_field ApplicationArgs
    // compile/factory.py:266-278
    // # create app
    // app = arc4.arc4_create(
    //     HelloTmpl,
    //     compiled=compile_contract(
    //         HelloTmpl,
    //         template_vars={"GREETING": String("hi")},
    //         extra_program_pages=1,
    //         global_uints=2,
    //         global_bytes=2,
    //         local_bytes=2,
    //         local_uints=2,
    //     ),
    // ).created_app
    intc_1 // appl
    itxn_field TypeEnum
    intc_0 // 0
    itxn_field Fee
    itxn_submit
    itxn CreatedApplicationID
    dup
    frame_bury 0
    // compile/factory.py:280-281
    // # call the new app
    // result, _txn = arc4.abi_call(HelloTmpl.greet, "there", app_id=app)
    itxn_begin
<<<<<<< HEAD
    itxn_field ApplicationID
    bytec 4 // method "greet(string)string"
=======
    bytec 6 // "there"
    len
    itob
    extract 6 2
    bytec 6 // "there"
    concat
    swap
    itxn_field ApplicationID
    bytec 5 // method "greet(string)string"
>>>>>>> fe7a0ead
    itxn_field ApplicationArgs
    bytec 10 // 0x00057468657265
    itxn_field ApplicationArgs
    intc_1 // appl
    itxn_field TypeEnum
    intc_0 // 0
    itxn_field Fee
    itxn_submit
    itxn LastLog
    dup
    extract 4 0
    swap
    extract 0 4
    bytec_1 // 0x151f7c75
    ==
    assert // ARC4 prefix is valid
    extract 2 0
    // compile/factory.py:282
    // assert result == "hi there"
    bytec 17 // "hi there"
    ==
    assert
    // compile/factory.py:284-285
    // # update the app
    // arc4.arc4_update(Hello, app_id=app)
    itxn_begin
    frame_dig 0
    bytec_2 // base64(CoEBQw==)
    itxn_field ClearStateProgramPages
    bytec_0 // 0x
    itxn_field ClearStateProgramPages
    bytec 6 // base64(CiACAAEmAQhncmVldGluZzEYQAADiAAEiAAJQ4oAACiAAGeJigABMRsiE0EAcDYaAIAEIN86VIAEJDeNPIAE0KKCAE8DjgMAAwAYAChCAEsxGSISRDEYIhJENhoBVwIAiABTI4kxGYEFEkQxGCITRIgASyOJMRkiEkQxGCITRDYaAVcCAIgAOkkVFlcGAkxQgAQVH3x1TFCwI4lCABYxGYEETI4BAANCAAoxGCITRIgAHyOJIomKAQAoi/9niYoAAImKAQEiKGVEgAEgUIv/UImKAACJ)
    itxn_field ApprovalProgramPages
    bytec_0 // 0x
    itxn_field ApprovalProgramPages
    pushint 4 // UpdateApplication
    itxn_field OnCompletion
    itxn_field ApplicationID
    intc_1 // appl
    itxn_field TypeEnum
    intc_0 // 0
    itxn_field Fee
    itxn_submit
    // compile/factory.py:287-288
    // # call the updated app
    // result, _txn = arc4.abi_call(Hello.greet, "there", app_id=app)
    itxn_begin
<<<<<<< HEAD
    // compile/factory.py:266-267
    // # create app
    // app = arc4.arc4_create(
    frame_dig 0
    itxn_field ApplicationID
    // compile/factory.py:287-288
    // # call the updated app
    // result, _txn = arc4.abi_call(Hello.greet, "there", app_id=app)
    bytec 4 // method "greet(string)string"
=======
    bytec 6 // "there"
    len
    itob
    extract 6 2
    bytec 6 // "there"
    concat
    frame_dig 0
    itxn_field ApplicationID
    bytec 5 // method "greet(string)string"
>>>>>>> fe7a0ead
    itxn_field ApplicationArgs
    bytec 10 // 0x00057468657265
    itxn_field ApplicationArgs
    intc_1 // appl
    itxn_field TypeEnum
    intc_0 // 0
    itxn_field Fee
    itxn_submit
    itxn LastLog
    dup
    extract 4 0
    swap
    extract 0 4
    bytec_1 // 0x151f7c75
    ==
    assert // ARC4 prefix is valid
    extract 2 0
    // compile/factory.py:289
    // assert result == "hi there"
    bytec 17 // "hi there"
    ==
    assert
    // compile/factory.py:291-296
    // # delete the app
    // arc4.abi_call(
    //     Hello.delete,
    //     app_id=app,
    //     # on_complete is inferred from Hello.delete ARC4 definition
    // )
    itxn_begin
    // compile/factory.py:294
    // app_id=app,
    frame_dig 0
    // compile/factory.py:291-296
    // # delete the app
    // arc4.abi_call(
    //     Hello.delete,
    //     app_id=app,
    //     # on_complete is inferred from Hello.delete ARC4 definition
    // )
    intc_3 // DeleteApplication
    itxn_field OnCompletion
    itxn_field ApplicationID
    bytec_3 // method "delete()void"
    itxn_field ApplicationArgs
    intc_1 // appl
    itxn_field TypeEnum
    intc_0 // 0
    itxn_field Fee
    itxn_submit
    retsub


// test_cases.compile.factory.HelloFactory.test_other_constants() -> void:
test_other_constants:
    // compile/factory.py:298-299
    // @arc4.abimethod()
    // def test_other_constants(self) -> None:
    proto 0 0
    // compile/factory.py:300-313
    // app = arc4.arc4_create(
    //     HelloOtherConstants,
    //     compiled=compile_contract(
    //         HelloOtherConstants,
    //         template_vars={
    //             "NUM": BigUInt(5),
    //             "GREETING": String("hello"),
    //             "ACCOUNT": Account(
    //                 "AAAAAAAAAAAAAAAAAAAAAAAAAAAAAAAAAAAAAAAAAAAAAAAAAAAAY5HFKQ"
    //             ),
    //             "METHOD": arc4.arc4_signature("something()void"),
    //         },
    //     ),
    // ).created_app
    itxn_begin
    // compile/factory.py:302-312
    // compiled=compile_contract(
    //     HelloOtherConstants,
    //     template_vars={
    //         "NUM": BigUInt(5),
    //         "GREETING": String("hello"),
    //         "ACCOUNT": Account(
    //             "AAAAAAAAAAAAAAAAAAAAAAAAAAAAAAAAAAAAAAAAAAAAAAAAAAAAY5HFKQ"
    //         ),
    //         "METHOD": arc4.arc4_signature("something()void"),
    //     },
    // ),
    intc_0 // 0
    itxn_field LocalNumUint
    intc_0 // 0
    itxn_field LocalNumByteSlice
    intc_0 // 0
    itxn_field GlobalNumUint
    pushint 4 // 4
    itxn_field GlobalNumByteSlice
    intc_0 // 0
    itxn_field ExtraProgramPages
    bytec_2 // base64(CoEBQw==)
    itxn_field ClearStateProgramPages
    bytec_0 // 0x
    itxn_field ClearStateProgramPages
    pushbytes base64(CiACAAEmCQNudW0IZ3JlZXRpbmcHYWRkcmVzcwZtZXRob2QEFR98dQR0bXBsAUIgAAAAAAAAAAAAAAAAAAAAAAAAAAAAAAAAAAAAAAAAAAAEAAAAADEYQAADiAAEiAAVQ4oAACknBWcoJwZnKicHZysnCGeJigABMRsiE0EAbDYaAIAE2ShadIAEJDeNPIAEWwwjdU8DjgMAAwAYAChCAEcxGSISRDEYIhJEiAA/FicETFCwI4kxGYEFEkQxGCITRIgALiOJMRkiEkQxGCITRDYaAVcCAIgAHUkVFlcGAkxQJwRMULAjiUIAACKJigABI4mKAACJigEBIihlRIABMKAVIwkiKGVEgAEwoEsBIwhMTwJPAlIiKWVEgAEgUIv/UExQIiplRFAiK2VEUIk=)
    itxn_field ApprovalProgramPages
    bytec_0 // 0x
    itxn_field ApprovalProgramPages
    // compile/factory.py:301
    // HelloOtherConstants,
    pushbytes 0xd9285a74 // method "create()uint64"
    itxn_field ApplicationArgs
    // compile/factory.py:300-313
    // app = arc4.arc4_create(
    //     HelloOtherConstants,
    //     compiled=compile_contract(
    //         HelloOtherConstants,
    //         template_vars={
    //             "NUM": BigUInt(5),
    //             "GREETING": String("hello"),
    //             "ACCOUNT": Account(
    //                 "AAAAAAAAAAAAAAAAAAAAAAAAAAAAAAAAAAAAAAAAAAAAAAAAAAAAY5HFKQ"
    //             ),
    //             "METHOD": arc4.arc4_signature("something()void"),
    //         },
    //     ),
    // ).created_app
    intc_1 // appl
    itxn_field TypeEnum
    intc_0 // 0
    itxn_field Fee
    itxn_submit
    itxn CreatedApplicationID
    dup
    // compile/factory.py:315
    // result, _txn = arc4.abi_call(HelloOtherConstants.greet, "Johnny", app_id=app)
    itxn_begin
<<<<<<< HEAD
=======
    bytec 21 // "Johnny"
    len
    itob
    extract 6 2
    bytec 21 // "Johnny"
    concat
    swap
>>>>>>> fe7a0ead
    itxn_field ApplicationID
    pushbytes 0x5b0c2375 // method "greet(string)byte[]"
    itxn_field ApplicationArgs
    pushbytes 0x00064a6f686e6e79
    itxn_field ApplicationArgs
    intc_1 // appl
    itxn_field TypeEnum
    intc_0 // 0
    itxn_field Fee
    itxn_submit
    itxn LastLog
    dup
    extract 4 0
    swap
    extract 0 4
    bytec_1 // 0x151f7c75
    ==
    assert // ARC4 prefix is valid
    extract 2 0
    // compile/factory.py:318
    // b"hello Johnny5" + Global.zero_address.bytes + arc4.arc4_signature("something()void")
    global ZeroAddress
    pushbytes 0x68656c6c6f204a6f686e6e7935
    swap
    concat
    pushbytes 0x40e33532 // method "something()void"
    concat
    // compile/factory.py:317-318
    // assert result == (
    //     b"hello Johnny5" + Global.zero_address.bytes + arc4.arc4_signature("something()void")
    ==
    // compile/factory.py:317-319
    // assert result == (
    //     b"hello Johnny5" + Global.zero_address.bytes + arc4.arc4_signature("something()void")
    // )
    assert
    // compile/factory.py:321-322
    // # delete the app
    // arc4.abi_call(HelloOtherConstants.delete, app_id=app)
    itxn_begin
    intc_3 // DeleteApplication
    itxn_field OnCompletion
    itxn_field ApplicationID
    bytec_3 // method "delete()void"
    itxn_field ApplicationArgs
    intc_1 // appl
    itxn_field TypeEnum
    intc_0 // 0
    itxn_field Fee
    itxn_submit
    retsub


// test_cases.compile.factory.HelloFactory.test_abi_call_create_params() -> void:
test_abi_call_create_params:
    // compile/factory.py:324-325
    // @arc4.abimethod()
    // def test_abi_call_create_params(self) -> None:
    proto 0 0
    // compile/factory.py:327-337
    // app = arc4.abi_call(
    //     Hello.create,
    //     String("hey"),
    //     approval_program=compiled.approval_program,
    //     clear_state_program=compiled.clear_state_program,
    //     global_num_uint=compiled.global_uints,
    //     global_num_bytes=compiled.global_bytes,
    //     local_num_uint=compiled.local_uints,
    //     local_num_bytes=compiled.local_bytes,
    //     extra_program_pages=compiled.extra_program_pages,
    // ).created_app
    itxn_begin
    // compile/factory.py:329
    // String("hey"),
    bytec 9 // "hey"
    len
    itob
    extract 6 2
    bytec 9 // "hey"
    concat
    // compile/factory.py:326
    // compiled = compile_contract(Hello)
    intc_0 // 0
    itxn_field ExtraProgramPages
    intc_0 // 0
    itxn_field LocalNumByteSlice
    intc_0 // 0
    itxn_field LocalNumUint
    intc_2 // 1
    itxn_field GlobalNumByteSlice
    intc_0 // 0
    itxn_field GlobalNumUint
    bytec_2 // base64(CoEBQw==)
    itxn_field ClearStateProgramPages
    bytec_0 // 0x
    itxn_field ClearStateProgramPages
    bytec 6 // base64(CiACAAEmAQhncmVldGluZzEYQAADiAAEiAAJQ4oAACiAAGeJigABMRsiE0EAcDYaAIAEIN86VIAEJDeNPIAE0KKCAE8DjgMAAwAYAChCAEsxGSISRDEYIhJENhoBVwIAiABTI4kxGYEFEkQxGCITRIgASyOJMRkiEkQxGCITRDYaAVcCAIgAOkkVFlcGAkxQgAQVH3x1TFCwI4lCABYxGYEETI4BAANCAAoxGCITRIgAHyOJIomKAQAoi/9niYoAAImKAQEiKGVEgAEgUIv/UImKAACJ)
    itxn_field ApprovalProgramPages
    bytec_0 // 0x
    itxn_field ApprovalProgramPages
    // compile/factory.py:327-337
    // app = arc4.abi_call(
    //     Hello.create,
    //     String("hey"),
    //     approval_program=compiled.approval_program,
    //     clear_state_program=compiled.clear_state_program,
    //     global_num_uint=compiled.global_uints,
    //     global_num_bytes=compiled.global_bytes,
    //     local_num_uint=compiled.local_uints,
    //     local_num_bytes=compiled.local_bytes,
    //     extra_program_pages=compiled.extra_program_pages,
    // ).created_app
    bytec 8 // method "create(string)void"
    itxn_field ApplicationArgs
    itxn_field ApplicationArgs
    intc_1 // appl
    itxn_field TypeEnum
    intc_0 // 0
    itxn_field Fee
    itxn_submit
    itxn CreatedApplicationID
    dup
    // compile/factory.py:339
    // result, _txn = arc4.abi_call(Hello.greet, "there", app_id=app)
    itxn_begin
<<<<<<< HEAD
    itxn_field ApplicationID
    bytec 4 // method "greet(string)string"
=======
    bytec 6 // "there"
    len
    itob
    extract 6 2
    bytec 6 // "there"
    concat
    swap
    itxn_field ApplicationID
    bytec 5 // method "greet(string)string"
>>>>>>> fe7a0ead
    itxn_field ApplicationArgs
    bytec 10 // 0x00057468657265
    itxn_field ApplicationArgs
    intc_1 // appl
    itxn_field TypeEnum
    intc_0 // 0
    itxn_field Fee
    itxn_submit
    itxn LastLog
    dup
    extract 4 0
    swap
    extract 0 4
    bytec_1 // 0x151f7c75
    ==
    assert // ARC4 prefix is valid
    extract 2 0
    // compile/factory.py:341
    // assert result == "hey there"
    bytec 16 // "hey there"
    ==
    assert
    // compile/factory.py:343-344
    // # delete the app
    // arc4.abi_call(Hello.delete, app_id=app)
    itxn_begin
    intc_3 // DeleteApplication
    itxn_field OnCompletion
    itxn_field ApplicationID
    bytec_3 // method "delete()void"
    itxn_field ApplicationArgs
    intc_1 // appl
    itxn_field TypeEnum
    intc_0 // 0
    itxn_field Fee
    itxn_submit
    retsub


// test_cases.compile.factory.HelloFactory.__algopy_default_create() -> void:
__algopy_default_create:
    proto 0 0
    retsub<|MERGE_RESOLUTION|>--- conflicted
+++ resolved
@@ -355,20 +355,6 @@
     //     app_id=hello_app,
     // ).submit()
     itxn_begin
-<<<<<<< HEAD
-=======
-    // compile/factory.py:48
-    // app_args=(arc4.arc4_signature("greet(string)string"), arc4.String("world")),
-    bytec_3 // "world"
-    len
-    itob
-    extract 6 2
-    bytec_3 // "world"
-    concat
-    // compile/factory.py:49
-    // app_id=hello_app,
-    swap
->>>>>>> fe7a0ead
     itxn_field ApplicationID
     // compile/factory.py:48
     // app_args=(arc4.arc4_signature("greet(string)string"), arc4.String("world")),
@@ -534,20 +520,6 @@
     //     app_id=hello_app,
     // ).submit()
     itxn_begin
-<<<<<<< HEAD
-=======
-    // compile/factory.py:83
-    // app_args=(arc4.arc4_signature("greet(string)string"), arc4.String("world")),
-    bytec_3 // "world"
-    len
-    itob
-    extract 6 2
-    bytec_3 // "world"
-    concat
-    // compile/factory.py:84
-    // app_id=hello_app,
-    swap
->>>>>>> fe7a0ead
     itxn_field ApplicationID
     // compile/factory.py:83
     // app_args=(arc4.arc4_signature("greet(string)string"), arc4.String("world")),
@@ -698,20 +670,6 @@
     //     app_id=hello_app,
     // ).submit()
     itxn_begin
-<<<<<<< HEAD
-=======
-    // compile/factory.py:116
-    // app_args=(arc4.arc4_signature("greet(string)string"), arc4.String("world")),
-    bytec_3 // "world"
-    len
-    itob
-    extract 6 2
-    bytec_3 // "world"
-    concat
-    // compile/factory.py:117
-    // app_id=hello_app,
-    swap
->>>>>>> fe7a0ead
     itxn_field ApplicationID
     // compile/factory.py:116
     // app_args=(arc4.arc4_signature("greet(string)string"), arc4.String("world")),
@@ -971,20 +929,8 @@
     // # call the new app
     // result, _txn = arc4.abi_call(Hello.greet, "world", app_id=hello_app)
     itxn_begin
-<<<<<<< HEAD
     itxn_field ApplicationID
     bytec 4 // method "greet(string)string"
-=======
-    bytec_3 // "world"
-    len
-    itob
-    extract 6 2
-    bytec_3 // "world"
-    concat
-    swap
-    itxn_field ApplicationID
-    bytec 5 // method "greet(string)string"
->>>>>>> fe7a0ead
     itxn_field ApplicationArgs
     bytec 5 // 0x0005776f726c64
     itxn_field ApplicationArgs
@@ -1080,20 +1026,8 @@
     // # call the new app
     // result, _txn = arc4.abi_call(HelloTmpl.greet, "world", app_id=hello_app)
     itxn_begin
-<<<<<<< HEAD
     itxn_field ApplicationID
     bytec 4 // method "greet(string)string"
-=======
-    bytec_3 // "world"
-    len
-    itob
-    extract 6 2
-    bytec_3 // "world"
-    concat
-    swap
-    itxn_field ApplicationID
-    bytec 5 // method "greet(string)string"
->>>>>>> fe7a0ead
     itxn_field ApplicationArgs
     bytec 5 // 0x0005776f726c64
     itxn_field ApplicationArgs
@@ -1191,20 +1125,8 @@
     // # call the new app
     // result, _txn = arc4.abi_call(HelloPrfx.greet, "world", app_id=hello_app)
     itxn_begin
-<<<<<<< HEAD
     itxn_field ApplicationID
     bytec 4 // method "greet(string)string"
-=======
-    bytec_3 // "world"
-    len
-    itob
-    extract 6 2
-    bytec_3 // "world"
-    concat
-    swap
-    itxn_field ApplicationID
-    bytec 5 // method "greet(string)string"
->>>>>>> fe7a0ead
     itxn_field ApplicationArgs
     bytec 5 // 0x0005776f726c64
     itxn_field ApplicationArgs
@@ -1429,20 +1351,8 @@
     // compile/factory.py:257
     // result, _txn = arc4.abi_call(Hello.greet, "there", app_id=app)
     itxn_begin
-<<<<<<< HEAD
     itxn_field ApplicationID
     bytec 4 // method "greet(string)string"
-=======
-    bytec 6 // "there"
-    len
-    itob
-    extract 6 2
-    bytec 6 // "there"
-    concat
-    swap
-    itxn_field ApplicationID
-    bytec 5 // method "greet(string)string"
->>>>>>> fe7a0ead
     itxn_field ApplicationArgs
     bytec 10 // 0x00057468657265
     itxn_field ApplicationArgs
@@ -1572,20 +1482,8 @@
     // # call the new app
     // result, _txn = arc4.abi_call(HelloTmpl.greet, "there", app_id=app)
     itxn_begin
-<<<<<<< HEAD
     itxn_field ApplicationID
     bytec 4 // method "greet(string)string"
-=======
-    bytec 6 // "there"
-    len
-    itob
-    extract 6 2
-    bytec 6 // "there"
-    concat
-    swap
-    itxn_field ApplicationID
-    bytec 5 // method "greet(string)string"
->>>>>>> fe7a0ead
     itxn_field ApplicationArgs
     bytec 10 // 0x00057468657265
     itxn_field ApplicationArgs
@@ -1633,27 +1531,9 @@
     // # call the updated app
     // result, _txn = arc4.abi_call(Hello.greet, "there", app_id=app)
     itxn_begin
-<<<<<<< HEAD
-    // compile/factory.py:266-267
-    // # create app
-    // app = arc4.arc4_create(
     frame_dig 0
     itxn_field ApplicationID
-    // compile/factory.py:287-288
-    // # call the updated app
-    // result, _txn = arc4.abi_call(Hello.greet, "there", app_id=app)
     bytec 4 // method "greet(string)string"
-=======
-    bytec 6 // "there"
-    len
-    itob
-    extract 6 2
-    bytec 6 // "there"
-    concat
-    frame_dig 0
-    itxn_field ApplicationID
-    bytec 5 // method "greet(string)string"
->>>>>>> fe7a0ead
     itxn_field ApplicationArgs
     bytec 10 // 0x00057468657265
     itxn_field ApplicationArgs
@@ -1788,16 +1668,6 @@
     // compile/factory.py:315
     // result, _txn = arc4.abi_call(HelloOtherConstants.greet, "Johnny", app_id=app)
     itxn_begin
-<<<<<<< HEAD
-=======
-    bytec 21 // "Johnny"
-    len
-    itob
-    extract 6 2
-    bytec 21 // "Johnny"
-    concat
-    swap
->>>>>>> fe7a0ead
     itxn_field ApplicationID
     pushbytes 0x5b0c2375 // method "greet(string)byte[]"
     itxn_field ApplicationArgs
@@ -1923,20 +1793,8 @@
     // compile/factory.py:339
     // result, _txn = arc4.abi_call(Hello.greet, "there", app_id=app)
     itxn_begin
-<<<<<<< HEAD
     itxn_field ApplicationID
     bytec 4 // method "greet(string)string"
-=======
-    bytec 6 // "there"
-    len
-    itob
-    extract 6 2
-    bytec 6 // "there"
-    concat
-    swap
-    itxn_field ApplicationID
-    bytec 5 // method "greet(string)string"
->>>>>>> fe7a0ead
     itxn_field ApplicationArgs
     bytec 10 // 0x00057468657265
     itxn_field ApplicationArgs
