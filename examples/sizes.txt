 Name                                            O0      O1      O2    |     O0#Ops  O1#Ops  O2#Ops 
 abi_routing/CustomApproval                     281     256       -    |         85      71       - 
 abi_routing/MinimumARC4                         76      55       -    |         35      24       - 
 abi_routing/Reference                         1440    1216       -    |        794     623       - 
 amm/ConstantProductAMM                        1225    1106       -    |        715     645       - 
 application/Reference                          177     167       -    |         92      83       - 
 arc4_dynamic_arrays/DynamicArray              2674    1931       -    |       1718    1138       - 
 arc4_numeric_comparisons/UIntNOrdering        1100     908       -    |        786     597       - 
<<<<<<< HEAD
 arc4_types/Arc4Address                          85      62       -    |         37      18       - 
 arc4_types/Arc4Arrays                          584     376       -    |        337     182       - 
 arc4_types/Arc4BoolEval                        733      14       -    |        154       8       - 
 arc4_types/Arc4BoolType                        381      69       -    |        307      46       - 
 arc4_types/Arc4DynamicBytes                    377     185       -    |        213     100       - 
 arc4_types/Arc4DynamicStringArray              263     124       -    |        152      53       - 
 arc4_types/Arc4MutableParams                   431     286       -    |        262     141       - 
 arc4_types/Arc4Mutation                       2782    1426       -    |       1867     593       - 
=======
 arc4_types/Arc4Address                          79      18       -    |         34      11       - 
 arc4_types/Arc4Arrays                          623     376       -    |        368     182       - 
 arc4_types/Arc4BoolEval                        751      14       -    |        167       8       - 
 arc4_types/Arc4BoolType                        381      69       -    |        307      46       - 
 arc4_types/Arc4DynamicBytes                    377     185       -    |        213     100       - 
 arc4_types/Arc4DynamicStringArray              283     124       -    |        172      53       - 
 arc4_types/Arc4MutableParams                  1110     644       -    |        699     343       - 
 arc4_types/Arc4Mutation                       2958    1426       -    |       1977     593       - 
>>>>>>> fe7a0ead
 arc4_types/Arc4NumericTypes                    749     186       -    |        243      26       - 
 arc4_types/Arc4RefTypes                         85      46       -    |         32      27       - 
 arc4_types/Arc4StringTypes                     349      35       -    |        149      13       - 
 arc4_types/Arc4StructsFromAnotherModule         67      12       -    |         49       6       - 
<<<<<<< HEAD
 arc4_types/Arc4StructsType                     302     239       -    |        204     121       - 
 arc4_types/Arc4TuplesType                      781     136       -    |        524      58       - 
=======
 arc4_types/Arc4StructsType                     389     239       -    |        259     121       - 
 arc4_types/Arc4TuplesType                      954     173       -    |        657      77       - 
 arc4_types/MutableParams2                      334     202       -    |        193      97       - 
>>>>>>> fe7a0ead
 arc_28/EventEmitter                            186     133       -    |        100      64       - 
 asset/Reference                                268     261       -    |        144     141       - 
 auction/Auction                                592     522       -    |        328     281       - 
 augmented_assignment/Augmented                 151     156       -    |         77      78       - 
 avm_11                                         197     149       -    |        129      92       - 
 avm_11/avm_11_sig                                6       -       -    |          4       -       - 
 avm_types_in_abi/Test                          386     317       -    |        237     178       - 
 biguint_binary_ops/BiguintBinaryOps            186      77       -    |        100      20       - 
 boolean_binary_ops/BooleanBinaryOps           1124     471       -    |        680     258       - 
 box_storage/Box                               1749    1423       -    |       1137     873       - 
 bug_load_store_load_store                       78      72       -    |         39      35       - 
 bytes_ops/BiguintBinaryOps                     139       -       -    |         82       -       - 
 calculator                                     334     317     315    |        182     168     166 
 callsub                                         31      31       -    |         18      17       - 
 chained_assignment/ChainedAssignment            87      87       -    |         30      29       - 
 compile/Hello                                  217     181       -    |        107      85       - 
 compile/HelloBase                              198     156       -    |         98      75       - 
 compile/HelloFactory                          7284    6824       -    |       1025     842       - 
 compile/HelloOtherConstants                    306     281       -    |        137     121       - 
 compile/HelloPrfx                              211     168       -    |        102      77       - 
 compile/HelloTmpl                              211     168       -    |        102      77       - 
 compile/LargeProgram                          4235    4201       -    |         69      50       - 
 compile/always_approve_sig                       4       -       -    |          2       -       - 
 conditional_execution/ConditionalExecution     368     348       -    |        194     190       - 
 conditional_expressions                        221     184       -    |        113      83       - 
 conditional_expressions/Literals                84      49       -    |         61      30       - 
 constants/AddressConstant                       65      47       -    |         23       9       - 
 constants/ByteConstants                         92      76       -    |         23       9       - 
 contains                                      1680    1623       -    |        839     787       - 
 control_op_simplification                       48      44      37    |         23      18      15 
 debug/Debug                                    470     428       -    |        261     236       - 
 diamond_mro/Base1                              176     156       -    |         64      52       - 
 diamond_mro/Base2                              176     156       -    |         64      52       - 
 diamond_mro/Derived                            272     252       -    |         84      72       - 
 diamond_mro/GP                                 130     110       -    |         54      42       - 
 dup2_optimization_bug                           25      22       -    |         16      14       - 
 edverify/Verify                                 39      26       -    |         21      14       - 
 enumeration/Enumeration                        513     476       -    |        252     232       - 
 everything                                     505     459       -    |        232     205       - 
 global_state/AppState                          467     463       -    |        194     190       - 
 group_side_effects/AppCall                     106      82       -    |         55      42       - 
 group_side_effects/AppExpectingEffects         263     215       -    |        155     125       - 
 hello_world/HelloWorld                          23      22       -    |          9       8       - 
 hello_world_arc4/HelloWorld                    124     100       -    |         60      47       - 
 inheritance/Child                               88       -       -    |         14       -       - 
 inheritance/GrandParent                         51       -       -    |          9       -       - 
 inheritance/GreatGrandParent                    51       -       -    |          9       -       - 
 inheritance/Parent                              89       -       -    |         14       -       - 
 inner_transactions                            1240    1182       -    |        677     618       - 
 inner_transactions/ArrayAccess                 234     206       -    |        114      95       - 
 inner_transactions/CreateAndTransfer           156     132       -    |         81      67       - 
 inner_transactions/FieldTuple                  670     548       -    |        344     265       - 
 inner_transactions/Greeter                     348     316       -    |        128     108       - 
 inner_transactions/itxn_loop                   193     184       -    |        100      92       - 
 inner_transactions_assignment                  570     479       -    |        299     244       - 
 intrinsics/ImmediateVariants                   162     162       -    |         96      93       - 
 intrinsics/Overloaded                           68      48       -    |         50      29       - 
 iteration/IndexableIterationTest               753     721       -    |        337     306       - 
 iteration/TupleIterationTest                   542     478       -    |        174     143       - 
 iteration/URangeIterationTest                 1005     650       -    |        532     265       - 
 koopman                                         16       9       -    |         10       4       - 
 less_simple                                    164     146       -    |         91      76       - 
 literals/LiteralFolding                        300     100       -    |        193      54       - 
 local_state/LocalState                         390     370     358    |        172     159     147 
 local_state/LocalStateWithOffsets              336     314     302    |        139     126     114 
 log                                            150     130       -    |        110      75       - 
 logic_signature/always_allow                     4       -       -    |          2       -       - 
 logic_signature/pre_approved_sale              164       -       -    |         75       -       - 
 loop_else/LoopElse                             312     229       -    |        161     104       - 
 match                                          490     455       -    |        115     103       - 
 match/Counter                                   65      59       -    |         33      30       - 
 merkle/MerkleTree                              225     212       -    |        116     106       - 
 module_consts                                   52      50       -    |         12      11       - 
 named_tuples/NamedTuples                       397     328       -    |        225     171       - 
 nested_loops/Nested                            213     200       -    |        132     120       - 
 regression_tests/Issue118                      152     111       -    |         83      57       - 
 regression_tests/Issue194                       34      22       -    |         22      11       - 
 reinterpret_cast                               151     119       -    |         78      58       - 
 scratch_slots                                   94      84       -    |         56      43       - 
 scratch_slots/2                                 94      84       -    |         56      43       - 
 scratch_slots/MyOther                            8       -       -    |          4       -       - 
 simple                                          80      29       -    |         50      15       - 
 simplish/Simplish                              742     714     715    |        254     231     230 
 ssa                                            267     225       -    |        158     129       - 
 ssa2                                            92      84       -    |         53      43       - 
 state_mutations                               1124     848       -    |        724     528       - 
 state_proxies/StateProxy                       129     117       -    |         59      51       - 
 state_totals                                    65      32       -    |         32      16       - 
 stress_tests/BruteForceRotationSearch          228     163       -    |        152     106       - 
 string_ops                                     156     154       -    |         58      55       - 
 struct_in_box/Example                          242     206       -    |        127      99       - 
 stubs/BigUInt                                  192     121       -    |        126      73       - 
 stubs/Bytes                                    944     279       -    |        606     153       - 
 stubs/String                                   701     167       -    |        416      54       - 
 stubs/Uint64                                   320      19       -    |        256      12       - 
 template_variables/TemplateVariables           199     169       -    |        110      87       - 
 tictactoe/TicTacToe                            828     685     673    |        542     388     379 
 too_many_permutations                          109     106       -    |         62      57       - 
 transaction/Transaction                       1072     897       -    |        654     512       - 
 tuple_support/NestedTuples                    1259     900     897    |        784     510     509 
 tuple_support/TupleComparisons                 124      67       -    |         81      35       - 
<<<<<<< HEAD
 tuple_support/TupleSupport                     667     405       -    |        375     175       - 
 typed_abi_call/Greeter                        4787    3977    3968    |       2510    1832    1829 
 typed_abi_call/Logger                         1402    1144    1141    |        812     603     602 
=======
 tuple_support/TupleSupport                     674     405       -    |        378     175       - 
 typed_abi_call/Greeter                        5040    3977    3968    |       2727    1832    1829 
 typed_abi_call/Logger                         1405    1144    1141    |        822     603     602 
>>>>>>> fe7a0ead
 typed_abi_call_txn/Caller                      580     514       -    |        306     263       - 
 typed_abi_call_txn/Txn                         310     248       -    |        172     134       - 
 unary/Unary                                    126      67       -    |         62      28       - 
 unassigned_expression/Unassigned               158     119       -    |         81      57       - 
 undefined_phi_args/Baddie                      319     282       -    |        174     157       - 
 unssa/UnSSA                                    432     368       -    |        241     204       - 
 voting/VotingRoundApp                         1590    1483       -    |        733     649       - 
 with_reentrancy/WithReentrancy                 255     242       -    |        132     122       - 
<<<<<<< HEAD
 Total                                        68300   53576   53517    |      32114   21764   21720 
=======
 Total                                        70619   54284   54225    |      33750   22171   22127 
>>>>>>> fe7a0ead
<|MERGE_RESOLUTION|>--- conflicted
+++ resolved
@@ -6,37 +6,21 @@
  application/Reference                          177     167       -    |         92      83       - 
  arc4_dynamic_arrays/DynamicArray              2674    1931       -    |       1718    1138       - 
  arc4_numeric_comparisons/UIntNOrdering        1100     908       -    |        786     597       - 
-<<<<<<< HEAD
- arc4_types/Arc4Address                          85      62       -    |         37      18       - 
+ arc4_types/Arc4Address                          79      18       -    |         34      11       - 
  arc4_types/Arc4Arrays                          584     376       -    |        337     182       - 
  arc4_types/Arc4BoolEval                        733      14       -    |        154       8       - 
  arc4_types/Arc4BoolType                        381      69       -    |        307      46       - 
  arc4_types/Arc4DynamicBytes                    377     185       -    |        213     100       - 
  arc4_types/Arc4DynamicStringArray              263     124       -    |        152      53       - 
- arc4_types/Arc4MutableParams                   431     286       -    |        262     141       - 
+ arc4_types/Arc4MutableParams                  1070     644       -    |        669     343       - 
  arc4_types/Arc4Mutation                       2782    1426       -    |       1867     593       - 
-=======
- arc4_types/Arc4Address                          79      18       -    |         34      11       - 
- arc4_types/Arc4Arrays                          623     376       -    |        368     182       - 
- arc4_types/Arc4BoolEval                        751      14       -    |        167       8       - 
- arc4_types/Arc4BoolType                        381      69       -    |        307      46       - 
- arc4_types/Arc4DynamicBytes                    377     185       -    |        213     100       - 
- arc4_types/Arc4DynamicStringArray              283     124       -    |        172      53       - 
- arc4_types/Arc4MutableParams                  1110     644       -    |        699     343       - 
- arc4_types/Arc4Mutation                       2958    1426       -    |       1977     593       - 
->>>>>>> fe7a0ead
  arc4_types/Arc4NumericTypes                    749     186       -    |        243      26       - 
  arc4_types/Arc4RefTypes                         85      46       -    |         32      27       - 
  arc4_types/Arc4StringTypes                     349      35       -    |        149      13       - 
  arc4_types/Arc4StructsFromAnotherModule         67      12       -    |         49       6       - 
-<<<<<<< HEAD
- arc4_types/Arc4StructsType                     302     239       -    |        204     121       - 
- arc4_types/Arc4TuplesType                      781     136       -    |        524      58       - 
-=======
  arc4_types/Arc4StructsType                     389     239       -    |        259     121       - 
- arc4_types/Arc4TuplesType                      954     173       -    |        657      77       - 
+ arc4_types/Arc4TuplesType                      938     173       -    |        644      77       - 
  arc4_types/MutableParams2                      334     202       -    |        193      97       - 
->>>>>>> fe7a0ead
  arc_28/EventEmitter                            186     133       -    |        100      64       - 
  asset/Reference                                268     261       -    |        144     141       - 
  auction/Auction                                592     522       -    |        328     281       - 
@@ -138,15 +122,9 @@
  transaction/Transaction                       1072     897       -    |        654     512       - 
  tuple_support/NestedTuples                    1259     900     897    |        784     510     509 
  tuple_support/TupleComparisons                 124      67       -    |         81      35       - 
-<<<<<<< HEAD
- tuple_support/TupleSupport                     667     405       -    |        375     175       - 
+ tuple_support/TupleSupport                     674     405       -    |        378     175       - 
  typed_abi_call/Greeter                        4787    3977    3968    |       2510    1832    1829 
  typed_abi_call/Logger                         1402    1144    1141    |        812     603     602 
-=======
- tuple_support/TupleSupport                     674     405       -    |        378     175       - 
- typed_abi_call/Greeter                        5040    3977    3968    |       2727    1832    1829 
- typed_abi_call/Logger                         1405    1144    1141    |        822     603     602 
->>>>>>> fe7a0ead
  typed_abi_call_txn/Caller                      580     514       -    |        306     263       - 
  typed_abi_call_txn/Txn                         310     248       -    |        172     134       - 
  unary/Unary                                    126      67       -    |         62      28       - 
@@ -155,8 +133,4 @@
  unssa/UnSSA                                    432     368       -    |        241     204       - 
  voting/VotingRoundApp                         1590    1483       -    |        733     649       - 
  with_reentrancy/WithReentrancy                 255     242       -    |        132     122       - 
-<<<<<<< HEAD
- Total                                        68300   53576   53517    |      32114   21764   21720 
-=======
- Total                                        70619   54284   54225    |      33750   22171   22127 
->>>>>>> fe7a0ead
+ Total                                        69717   54284   54225    |      33021   22171   22127 