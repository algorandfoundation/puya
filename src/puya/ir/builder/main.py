--- conflicted
+++ resolved
@@ -29,15 +29,11 @@
     get_implicit_return_out,
     mktemp,
 )
-<<<<<<< HEAD
-from puya.ir.builder.arc4 import ARC4_TRUE, ARC4_FALSE
-from puya.ir.builder.assignment import handle_assignment, handle_assignment_expr
-=======
+from puya.ir.builder.arc4 import ARC4_FALSE, ARC4_TRUE
 from puya.ir.builder.assignment import (
     handle_assignment,
     handle_assignment_expr,
 )
->>>>>>> fe7a0ead
 from puya.ir.builder.bytes import (
     visit_bytes_intersection_slice_expression,
     visit_bytes_slice_expression,
@@ -443,7 +439,6 @@
         match expr.wtype:
             case wtypes.string_wtype:
                 encoding = AVMBytesEncoding.utf8
-                pass
             case wtypes.arc4_string_alias:
                 encoding = AVMBytesEncoding.base16
                 value = len(value).to_bytes(2) + value
